import * as firebase from 'firebase/app'
import 'firebase/auth'
import 'firebase/database'
import 'firebase/firestore'
import 'cypress-file-upload'
import { Firestore } from './firestore'
import FileData = Cypress.FileData

const fbConfig = {
  apiKey: 'AIzaSyDAxS_7M780mI3_tlwnAvpbaqRsQPlmp64',
  authDomain: 'onearmy-test-ci.firebaseapp.com',
  databaseURL: 'https://onearmy-test-ci.firebaseio.com',
  projectId: 'onearmy-test-ci',
  storageBucket: 'onearmy-test-ci.appspot.com',
}

export enum UserMenuItem {
<<<<<<< HEAD
  Profile = 0,
  Settings = 1,
  LogOut = 2,
=======
  Profile = 'Profile',
  Settings = 'Settings',
  LogOut = 'Log out',
>>>>>>> 9dadd4b7
}
firebase.initializeApp(fbConfig)
/**
 * Clear all caches before any test is executed
 */
firebase
  .firestore()
  .clearPersistence()
  .then(() => console.log('Firestore cache cleared ...'))
const deleteAppCacheReq = window.indexedDB.deleteDatabase('OneArmyCache')
deleteAppCacheReq.onsuccess = () => console.log('App cache cleared ...')

declare global {
  namespace Cypress {
    // tslint:disable-next-line:interface-name
    interface Chainable {
      login(
        username: string,
        password: string,
      ): Promise<firebase.auth.UserCredential>

<<<<<<< HEAD
=======
      /**
       * Login and wait for the page to load completely with user info.
       * Some buttons are not shown in Cypress test after cy.login. This is a workaround for this problem.
       * Please use login whenever possible.
       * @deprecated
       * @param username
       * @param password
       */
      completeLogin(username: string, password: string): Chainable<void>

>>>>>>> 9dadd4b7
      logout(): Chainable<void>

      deleteDocuments(
        collectionName: string,
        fieldPath: string,
        opStr: any,
        value: string,
      ): Promise<void>

      updateDocument(
        collectionName: string,
        docId: string,
        docData: any,
      ): Promise<void>

      queryDocuments(
        collectionName: string,
        fieldPath: string,
        opStr: any,
        value: string,
      ): Chainable<any>

      step(message: string)

      uploadFiles(filePath: string | string[])

      toggleUserMenuOn(): Chainable<void>
      toggleUserMenuOff(): Chainable<void>

      /**
       * Trigger form validation
       */
      screenClick(): Chainable<void>

      clickMenuItem(menuItem: UserMenuItem): Chainable<void>
    }
  }
}

const attachCustomCommands = (Cypress, fb: typeof firebase) => {
  let currentUser: null | firebase.User = null
  const firestore = new Firestore(fb.firestore())

  fb.auth().onAuthStateChanged(user => {
    currentUser = user
  })

  Cypress.Commands.add('login', (email, password) => {
    Cypress.log({
      displayName: 'login',
      consoleProps: () => {
        return { email, password }
      },
    })
    fb.auth().signInWithEmailAndPassword(email, password)
  })

  Cypress.Commands.add('completeLogin', (email, password) => {
    Cypress.log({
      displayName: 'login',
      consoleProps: () => {
        return { email, password }
      },
    })
    fb.auth().signInWithEmailAndPassword(email, password)
    const isPageLoadedAfterLogin = () =>
      cy
        .get('[data-cy=user-menu]')
        .find('path')
        .should('be.exist')
    isPageLoadedAfterLogin()
  })

  Cypress.Commands.add('logout', () => {
    const userInfo = currentUser ? currentUser.email : 'Not login yet - Skipped'
    Cypress.log({
      displayName: 'logout',
      consoleProps: () => {
        return { currentUser: userInfo }
      },
    })
    return fb.auth().signOut()
  })

  Cypress.Commands.add(
    'queryDocuments',
    (collectionName: string, fieldPath: string, opStr: any, value: string) => {
      Cypress.log({
        displayName: 'queryDocuments',
        consoleProps: () => {
          return { collectionName, fieldPath, opStr, value }
        },
      })
      return firestore.queryDocuments(collectionName, fieldPath, opStr, value)
    },
  )

  Cypress.Commands.add(
    'deleteDocuments',
    (collectionName: string, fieldPath: string, opStr: any, value: string) => {
      Cypress.log({
        displayName: 'deleteDocuments',
        consoleProps: () => {
          return { collectionName, fieldPath, opStr, value }
        },
      })
      return firestore.deleteDocuments(collectionName, fieldPath, opStr, value)
    },
  )

  Cypress.Commands.add(
    'updateDocument',
    (collectionName: string, docId: string, docData: any) => {
      Cypress.log({
        displayName: 'updateDocument',
        consoleProps: () => {
          return { collectionName, docId, docData }
        },
      })
<<<<<<< HEAD
      return firestore.updateDocument(collectionName, docId, docData)
       
=======

      firestore.updateDocument(collectionName, docId, docData)
>>>>>>> 9dadd4b7
    },
  )

  Cypress.Commands.add('step', (message: string) => {
    Cypress.log({
      displayName: 'step',
      message: `**${message}**`,
    })
  })

  const resolveMimeType = (filePath: string) => {
    const mimeTypeMapping = [['.jpg', 'image/jpg'], ['.png', 'image/png']]
    const [_, mimeType]: any = mimeTypeMapping.find(([ext]) =>
      filePath.endsWith(ext),
    )
    if (!mimeType) {
      throw new Error(`Please define the mime type for ${filePath} here!`)
    }
    return mimeType
  }
  Cypress.Commands.add(
    'uploadFiles',
    { prevSubject: 'element' },
    ($inputElement, filePath: string | string[]) => {
      const filePaths: string[] = []
      if (typeof filePath === 'string') {
        filePaths.push(filePath)
      } else {
        filePaths.push(...filePath)
      }
      const getContentReqs = filePaths.map(path => {
        return new Cypress.Promise(resolve => {
          return cy.fixture(path).then(fileContent => {
            resolve({
              fileName: path,
              mimeType: resolveMimeType(path),
              fileContent,
            })
          })
        })
      })

      Cypress.Promise.all(getContentReqs).then((fileData: FileData[]) => {
        cy.wrap($inputElement).upload(fileData)
      })
    },
  )

  Cypress.Commands.add('toggleUserMenuOn', () => {
    Cypress.log({ displayName: 'OPEN_USER_MENU' })
    cy.get('[data-cy=user-menu]')
      .find('path')
      .should('be.exist')
    cy.get('[data-cy=user-menu]').click()
  })

  Cypress.Commands.add('toggleUserMenuOff', () => {
    Cypress.log({ displayName: 'CLOSE_USER_MENU' })
    cy.get('[data-cy=header]').click({ force: true })
  })

  Cypress.Commands.add('clickMenuItem', (menuItem: UserMenuItem) => {
    Cypress.log({
      displayName: 'CLICK_MENU_ITEM',
      consoleProps: () => {
        return { menuItem }
      },
    })
    cy.toggleUserMenuOn()
<<<<<<< HEAD
    cy.get(`[data-cy=menu-item]:eq(${menuItem})`).click()
=======
    cy.get('[data-cy=menu-item]')
      .contains(menuItem)
      .click()
>>>>>>> 9dadd4b7
  })

  Cypress.Commands.add('screenClick', () => {
    cy.get('[data-cy=header]').click({ force: true })
  })

}

attachCustomCommands(Cypress, firebase)<|MERGE_RESOLUTION|>--- conflicted
+++ resolved
@@ -15,15 +15,9 @@
 }
 
 export enum UserMenuItem {
-<<<<<<< HEAD
   Profile = 0,
   Settings = 1,
   LogOut = 2,
-=======
-  Profile = 'Profile',
-  Settings = 'Settings',
-  LogOut = 'Log out',
->>>>>>> 9dadd4b7
 }
 firebase.initializeApp(fbConfig)
 /**
@@ -45,19 +39,6 @@
         password: string,
       ): Promise<firebase.auth.UserCredential>
 
-<<<<<<< HEAD
-=======
-      /**
-       * Login and wait for the page to load completely with user info.
-       * Some buttons are not shown in Cypress test after cy.login. This is a workaround for this problem.
-       * Please use login whenever possible.
-       * @deprecated
-       * @param username
-       * @param password
-       */
-      completeLogin(username: string, password: string): Chainable<void>
-
->>>>>>> 9dadd4b7
       logout(): Chainable<void>
 
       deleteDocuments(
@@ -113,22 +94,6 @@
       },
     })
     fb.auth().signInWithEmailAndPassword(email, password)
-  })
-
-  Cypress.Commands.add('completeLogin', (email, password) => {
-    Cypress.log({
-      displayName: 'login',
-      consoleProps: () => {
-        return { email, password }
-      },
-    })
-    fb.auth().signInWithEmailAndPassword(email, password)
-    const isPageLoadedAfterLogin = () =>
-      cy
-        .get('[data-cy=user-menu]')
-        .find('path')
-        .should('be.exist')
-    isPageLoadedAfterLogin()
   })
 
   Cypress.Commands.add('logout', () => {
@@ -177,13 +142,8 @@
           return { collectionName, docId, docData }
         },
       })
-<<<<<<< HEAD
       return firestore.updateDocument(collectionName, docId, docData)
-       
-=======
-
-      firestore.updateDocument(collectionName, docId, docData)
->>>>>>> 9dadd4b7
+
     },
   )
 
@@ -253,19 +213,12 @@
       },
     })
     cy.toggleUserMenuOn()
-<<<<<<< HEAD
     cy.get(`[data-cy=menu-item]:eq(${menuItem})`).click()
-=======
-    cy.get('[data-cy=menu-item]')
-      .contains(menuItem)
-      .click()
->>>>>>> 9dadd4b7
   })
 
   Cypress.Commands.add('screenClick', () => {
     cy.get('[data-cy=header]').click({ force: true })
   })
-
 }
 
 attachCustomCommands(Cypress, firebase)