[
  {
    "_authID": "YhBD7LB22EXsHz40sTSENWUSa9u1",
    "_id": "howto_creator",
    "userName": "howto_creator",
    "_deleted": false,
    "_created": "2018-01-24T14:46:42.038Z",
    "_modified": "2018-01-24T14:46:42.038Z",
    "verified": true
  },
  {
    "_authID": "dU5sofScHpV09c8NWA834YCQq0S2",
    "_id": "howto_editor",
    "userName": "howto_editor",
    "_deleted": false,
    "_created": "2018-01-24T14:46:42.038Z",
    "_modified": "2018-01-24T14:46:42.038Z",
    "verified": true
  },
  {
    "_authID": "v888t7UA7RMUvirqvUPT0vvc8en1",
    "_id": "howto_reader",
    "userName": "howto_reader",
    "_deleted": false,
    "_created": "2018-01-24T14:46:42.038Z",
    "_modified": "2018-01-24T14:46:42.038Z",
    "verified": true
  },
  {
    "_authID": "5UXRly49EOXtIXmKjPfSU5UpeI73",
    "_id": "event_creator",
    "userName": "event_creator",
    "_deleted": false,
    "_created": "2018-01-24T14:46:42.038Z",
    "_modified": "2018-01-24T14:46:42.038Z",
    "verified": true
  },
  {
    "_authID": "8T4FMZ0dOdQbBaHuFYcvc0A3rDt2",
    "_id": "event_editor",
    "userName": "event_editor",
    "_deleted": false,
    "_created": "2018-01-24T14:46:42.038Z",
    "_modified": "2018-01-24T14:46:42.038Z",
    "verified": true
  },
  {
    "_authID": "4WFI4CEFXuTtoB1b2rl16AlGCey1",
    "_id": "event_reader",
    "userName": "event_reader",
    "_deleted": false,
    "_created": "2018-01-24T14:46:42.038Z",
    "_modified": "2018-01-24T14:46:42.038Z",
    "verified": true
  },
  {
    "_authID": "0P7VMVVdhkUQjvYG3gYewwPtJ7i1",
    "_id": "tag_creator",
    "userName": "tag_creator",
    "_deleted": false,
    "_created": "2018-01-24T14:46:42.038Z",
    "_modified": "2018-01-24T14:46:42.038Z",
    "verified": true
  },
  {
    "_authID": "l9N5HFHzSjQvtP9g9MyFnPpkFmM2",
    "_id": "settings_workplace_new",
    "userName": "settings_workplace_new",
    "_deleted": false,
    "_created": "2018-01-24T14:46:42.038Z",
    "_modified": "2018-01-24T14:46:42.038Z",
    "verified": true
<<<<<<< HEAD
=======
  },
  {
    "_authID": "pbx4jStD8sNj4OEZTg4AegLTl6E3",
    "_id": "settings_member_new",
    "userName": "settings_member_new",
    "_deleted": false,
    "_created": "2018-01-24T14:46:42.038Z",
    "_modified": "2018-01-24T14:46:42.038Z",
    "verified": true
  },
  {
    "_authID": "wwtBAo7TrkSQ9nAaBN3D93I1sCM2",
    "_id": "settings_machine_new",
    "userName": "settings_machine_new",
    "_deleted": false,
    "_created": "2018-01-24T14:46:42.038Z",
    "_modified": "2018-01-24T14:46:42.038Z",
    "verified": true
  },
  {
    "_authID": "vWAbQvq21UbvhGldakIy1x4FpeF2",
    "_id": "settings_community_new",
    "userName": "settings_community_new",
    "_deleted": false,
    "_created": "2018-01-24T14:46:42.038Z",
    "_modified": "2018-01-24T14:46:42.038Z",
    "verified": true
  },
  {
    "_authID": "uxupeYR7glagQyhBy8q0blr0chd2",
    "_id": "settings_plastic_new",
    "userName": "settings_plastic_new",
    "_deleted": false,
    "_created": "2018-01-24T14:46:42.038Z",
    "_modified": "2018-01-24T14:46:42.038Z",
    "verified": true
>>>>>>> 9dadd4b7
  }
]<|MERGE_RESOLUTION|>--- conflicted
+++ resolved
@@ -70,8 +70,6 @@
     "_created": "2018-01-24T14:46:42.038Z",
     "_modified": "2018-01-24T14:46:42.038Z",
     "verified": true
-<<<<<<< HEAD
-=======
   },
   {
     "_authID": "pbx4jStD8sNj4OEZTg4AegLTl6E3",
@@ -108,6 +106,5 @@
     "_created": "2018-01-24T14:46:42.038Z",
     "_modified": "2018-01-24T14:46:42.038Z",
     "verified": true
->>>>>>> 9dadd4b7
   }
 ]