--- conflicted
+++ resolved
@@ -80,8 +80,6 @@
       "salt": "xIhcGQ/uTEffoA==",
       "createdAt": "1570194592093",
       "providerUserInfo": []
-<<<<<<< HEAD
-=======
     },
     {
       "localId": "pbx4jStD8sNj4OEZTg4AegLTl6E3",
@@ -122,7 +120,6 @@
       "salt": "xIhcGQ/uTEffoA==",
       "createdAt": "1570194592093",
       "providerUserInfo": []
->>>>>>> 9dadd4b7
     }
   ]
 }