describe('[How To]', () => {
  const SKIP_TIMEOUT = { timeout: 300 }

  describe('[List how-tos]', () => {
    const howtoUrl = '/how-to/make-glasslike-beams'
    const coverFileRegex = /howto-beams-glass-0-3.jpg/
    beforeEach(() => {
      cy.deleteDocuments('v2_howtos', 'title', '==', 'Create a how-to test')
      cy.visit('/how-to')
      cy.logout()
    })
    it('[By Everyone]', () => {
      cy.step('No tag is selected')
      cy.get('.data-cy__multi-value__label').should('not.exist')

      cy.step('The Create button is unavailable')
      cy.get('[data-cy=create]').should('not.exist')

      cy.step('More How-tos button is hidden')
      cy.get('[data-cy=more-how-tos]', SKIP_TIMEOUT).should('be.hidden')

      cy.step('All how-tos are shown')
      const totalHowTo = 7
      cy.get('[data-cy=card]')
        .its('length')
        .should('be.eq', totalHowTo)

      cy.step('How-to cards has basic info')
      cy.get(`[data-cy=card] > a[href="${howtoUrl}"]`).within(() => {
        cy.contains('Make glass-like beams').should('be.exist')
        cy.contains('By howto_creator').should('be.exist')
        cy.get('img')
          .should('have.attr', 'src')
          .and('match', coverFileRegex)
        cy.contains('extrusion').should('be.exist')
      })

      cy.step(`Open how-to details when click on a how-to ${howtoUrl}`)
      cy.get(`[data-cy=card] > a[href="${howtoUrl}"]`, SKIP_TIMEOUT).click()
      cy.url().should('include', howtoUrl)
    })

    it('[By Authenticated]', () => {
      cy.login('howto_reader@test.com', 'test1234')
      cy.step('Create button is available')
      cy.get('[data-cy=create]')
        .click()
        .url()
        .should('include', '/how-to/create')
    })
  })

  describe('[Filter with Tag]', () => {
    beforeEach(() => {
      cy.deleteDocuments('v2_howtos', 'title', '==', 'Create a how-to test')
      cy.visit('/how-to')
      cy.logout()
    })
    it('[By Everyone]', () => {
      cy.step('Select a tag')
      cy.get('[data-cy=tag-select]').click()
      cy.get('.data-cy__menu')
        .contains('product')
        .click()
      cy.get('.data-cy__multi-value__label')
        .contains('product')
        .should('be.exist')
      cy.get('[data-cy=card]')
        .its('length')
        .should('be.eq', 4)

      cy.step('Type and select a tag')
      cy.get('.data-cy__input')
        .get('input')
        .type('injec')
      cy.get('.data-cy__menu')
        .contains('injection')
        .click()
      cy.get('[data-cy=card]')
        .its('length')
        .should('be.eq', 1)

      cy.step('Remove a tag')
      cy.get('.data-cy__multi-value__label')
        .contains('injection')
        .parent()
        .find('.data-cy__multi-value__remove')
        .click()
      cy.get('.data-cy__multi-value__label')
        .contains('injection')
        .should('not.exist')
      cy.get('[data-cy=card]')
        .its('length')
        .should('be.eq', 4)

      cy.step('Remove all tags')
      cy.get('.data-cy__clear-indicator').click()
      cy.get('.data-cy__multi-value__label').should('not.exist')
      cy.get('[data-cy=card]')
        .its('length')
        .should('be.eq', 7)

      cy.step('Show a message when there is no more how-tos')
      cy.visit('/how-to')
      cy.get('[data-cy=tag-select]').click()
      cy.get('.data-cy__menu')
        .contains('extrusion')
        .click()
      cy.get('[data-cy=tag-select]').click()
      cy.get('.data-cy__menu')
        .contains('howto_testing')
        .click()
      cy.get('div')
        .contains('No how-tos to show')
        .should('be.visible')
    })
  })

  describe('[Read a How-to]', () => {
    const specificHowtoUrl = '/how-to/make-an-interlocking-brick'
    const coverFileRegex = /brick-12-1.jpg/

    describe('[By Everyone]', () => {
      it('[See all info]', () => {
        cy.visit(specificHowtoUrl)
        cy.logout()
        cy.step('Edit button is not available')
        cy.get('[data-cy=edit]').should('not.exist')

        cy.step('How-to has basic info')
        cy.get('[data-cy=how-to-basis]').then($summary => {
          expect($summary).to.contain('By howto_creator', 'Author')
          expect($summary).to.contain('Make an interlocking brick', 'Title')
          expect($summary).to.contain(
            'show you how to make a brick using the injection machine',
            'Description',
          )
          expect($summary).to.contain('12 steps', 'No. of Steps')
          expect($summary).to.contain('3-4 weeks', 'Duration')
          expect($summary).to.contain('Hard', 'Difficulty')
          expect($summary).to.contain('product', 'Tag')
          expect($summary).to.contain('injection', 'Tag')
          expect($summary).to.contain('moul', 'Tag')
          expect($summary.find('img[alt="how-to cover"]'))
            .to.have.attr('src')
            .match(coverFileRegex)
        })

        cy.step('Attachments are opened in new tabs')
        cy.get(`a[href*="art%20final%201.skp"]`).should(
          'have.attr',
          'target',
          '_blank',
        )
        cy.get(`a[href*="art%20final%202.skp"]`).should(
          'have.attr',
          'target',
          '_blank',
        )

        cy.step('All steps are shown')
        cy.get('[data-cy^=step_]').should('have.length', 12)

        cy.step('All step info is shown')
        cy.get('[data-cy=step_11]').within($step => {
          const pic1Regex = /brick-12-1.jpg/
          const pic3Regex = /brick-12.jpg/
          expect($step).to.contain('12', 'Step #')
          expect($step).to.contain('Explore the possibilities!', 'Title')
          expect($step).to.contain(
            `more for a partition or the wall`,
            'Description',
          )
          cy.step('Step image is updated on thumbnail click')
          cy.get('[data-cy="active-image"]')
            .should('have.attr', 'src')
            .and('match', pic1Regex)
          cy.get('[data-cy=thumbnail]:eq(2)').click()
          cy.get('[data-cy="active-image"]')
            .should('have.attr', 'src')
            .and('match', pic3Regex)
        })

        cy.step('Back button at top takes users to /how-to')
        cy.get('[data-cy="go-back"]:eq(0)')
          .as('topBackButton')
          .click()
          .url()
          .should('include', '/how-to')

        cy.step('Back button at bottom takes users to /how-to')
        cy.visit(specificHowtoUrl)
        cy.get('[data-cy="go-back"]:eq(1)')
          .as('bottomBackButton')
          .click()
          .url()
          .should('include', '/how-to')
      })
    })

    it('[By Authenticated}', () => {
      cy.step('Edit button is unavailable to non-resource owners')
      cy.visit('/how-to')
      cy.completeLogin('howto_reader@test.com', 'test1234')

      cy.visit(specificHowtoUrl)
      cy.get('[data-cy=edit]').should('not.exist')
    })

    it('[By Owner]', () => {
      cy.step('Edit button is available to the owner')
      cy.visit('/how-to')
      cy.completeLogin('howto_creator@test.com', 'test1234')
<<<<<<< HEAD
      cy.wait(2000)
=======
      cy.wait(3000)
>>>>>>> f38b5c65

      cy.visit(specificHowtoUrl)
      cy.get('[data-cy=edit]').click()
        .url().should('include', `${specificHowtoUrl}/edit`)
    })
  })
})<|MERGE_RESOLUTION|>--- conflicted
+++ resolved
@@ -211,11 +211,7 @@
       cy.step('Edit button is available to the owner')
       cy.visit('/how-to')
       cy.completeLogin('howto_creator@test.com', 'test1234')
-<<<<<<< HEAD
-      cy.wait(2000)
-=======
       cy.wait(3000)
->>>>>>> f38b5c65
 
       cy.visit(specificHowtoUrl)
       cy.get('[data-cy=edit]').click()
