--- conflicted
+++ resolved
@@ -1,4 +1,3 @@
-<<<<<<< HEAD
 describe('[Bugs]', () => {
   it.skip('[#636]', () => {
     cy.visit('/how-to')
@@ -39,52 +38,5 @@
     cy.get('div')
       .contains('How-to Guidelines')
       .should('be.exist')
-=======
-import { HowToPage } from '../page-objects/how-to-page'
-
-const shouldTestBugs = false
-
-if (shouldTestBugs) {
-  describe('[Bugs]', () => {
-    it('[636]', () => {
-      cy.visit('/how-to')
-      cy.log('Tags are shown')
-      cy.get('[data-cy=card]')
-        .contains('Create an extruded lamp')
-        .within($card => {
-          expect($card).to.contain('product')
-          expect($card).to.contain('extrusion')
-        })
-    })
-
-    it('[639]', () => {
-      cy.visit('/how-to')
-      cy.get('[data-cy=tag-select]').click()
-      cy.get('.data-cy__menu')
-        .contains('extrusion')
-        .click()
-      cy.get('[data-cy=tag-select]').click()
-      cy.get('.data-cy__menu')
-        .contains('howto_testing')
-        .click()
-
-      cy.get('div')
-        .contains('loading...')
-        .should('not.exist')
-    })
-
-    it('[640]', () => {
-      cy.visit('/how-to')
-      cy.logout()
-      cy.login('howto_creator@test.com', 'test1234')
-      cy.log('Open the create-how-to page with its url')
-      cy.visit('/how-to/create')
-        .url()
-        .should('include', '/how-to/create')
-      cy.get('div')
-        .contains('How-to Guidelines')
-        .should('be.exist')
-    })
->>>>>>> 3acecc1f
   })
 })