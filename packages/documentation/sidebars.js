--- conflicted
+++ resolved
@@ -15,12 +15,11 @@
       },
     ],
     'Frontend Development': ['Frontend Development/overview'],
-<<<<<<< HEAD
-    'Backend Development': ['Backend Development/firebase-emulators'],
+    'Backend Development': [
+      'Backend Development/firebase-emulators',
+      'Backend Development/integrations',
+    ],
     Testing: ['Testing/overview', 'Testing/end-to-end'],
-=======
-    'Backend Development': ['Backend Development/firebase-emulators', 'Backend Development/integrations'],
->>>>>>> 9ceef93f
     'Advanced Guides': [
       { 'Continuous Integration': ['Deployment/circle-ci'] },
       {
