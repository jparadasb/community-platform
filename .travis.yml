--- conflicted
+++ resolved
@@ -11,15 +11,13 @@
 addons:
   chrome: stable
 
-<<<<<<< HEAD
+services:
+  - docker
+
 matrix:
   allow_failures:
     - node_js: '12'
   fast_finish: true
-=======
-services:
-  - docker
->>>>>>> 41fc0593
 
 # add the current github branch as an environment variable
 before_script:
@@ -51,5 +49,4 @@
 after_deploy:
   - echo "REACT_APP_BRANCH=$REACT_APP_BRANCH"
   - npm run lh -- --perf=95 https://dev.onearmy.world
-  - docker run -u zap -i owasp/zap2docker-stable zap-cli quick-scan -sc \
-    -o '-config api.disablekey=true' -s xss,sqli --spider "https://dev.onearmy.world"+  - docker run -u zap -i owasp/zap2docker-stable zap-cli quick-scan -sc -o '-config api.disablekey=true' -s xss,sqli --spider "https://dev.onearmy.world"