const endpoint = 'https://davehakkens.nl/wp-json/aam/v1/authenticate'
import axios from 'axios'
import { firebaseAdmin } from '../Firebase/admin'
<<<<<<< HEAD
import { IUser } from '@OAModels/user.models'
=======
// tslint:disable no-implicit-dependencies
import { IUser } from '../models'
>>>>>>> 0e489297

export const DHLogin = async (username: string, password: string) => {
  const dhJWT = await DHGetJWTToken(username, password)
  const userId = dhJWT.user.data.user_login
  const claims = mergeDhData(dhJWT)
  return firebaseAdmin.auth().createCustomToken(userId, claims)
}

// Use AAM plugin on DH site to generate JWT token from DH site
// User credentials are validated and a JWT token passed back on successful user login
const DHGetJWTToken = async (username: string, password: string) => {
  const body = { username, password }
  const headers = {
    'Content-Type': 'application/json',
    Accept: 'application/json',
  }
  const res = await axios.post(endpoint, body, { headers: headers })
  const token: IDHTokenResponse = res.data
  return token
}

// when logging in via dh site a JWT token is returned with a variety of user profile information
// want to extract data from token and format in way consistent with other users (OpenIDConnect)
// and fields that will be used in the platform
const mergeDhData = (dhJWT: IDHTokenResponse) => {
  const oidcClaims = {
    email: dhJWT.user.data.user_email,
    name: dhJWT.user.data.display_name,
  }
  const additionalUserClaims: Partial<IUser> = {
    DHSite_id: dhJWT.user.ID,
    DHSite_mention_name: dhJWT.user.data.user_login,
  }
  return { ...oidcClaims, ...additionalUserClaims }
}

/********************************************************************************************************
 *  Interfaces and Mocks
 *********************************************************************************************************/
interface IDHTokenResponse {
  token: string
  token_expires: string
  user: {
    data: {
      ID: string
      user_login: string
      user_pass: string
      user_nicename: string
      user_email: string
      user_url: string
      user_registered: string
      user_activation_key: string
      user_status: string
      display_name: string
    }
    ID: number
    caps: {
      subscriber: boolean
    }
    cap_key: string
    roles: string[]
    allcaps: {
      read: boolean
      level_0: boolean
      subscriber: boolean
    }
    filter: null
  }
}

const LOGIN_MOCK: IDHTokenResponse = {
  token:
    'eyJ0eXAiOiJKV1QiLCJhbGciOiJIUzI1NiJ9.eyJpYXQiOjE1NjgxMjcxNzQsImlzcyI6Imh0dHA6XC9cL3Rlc3R3cC5vbmVhcm15LndvcmxkIiwiZXhwIjoiMDlcLzExXC8yMDE5LCAxNDo1MiArMDAwMCIsImp0aSI6ImM2OGE1YWViLWJjZjQtNDNmOS1iYjJiLTFmODVmNDc2YTEyNSIsInVzZXJJZCI6MiwicmV2b2NhYmxlIjp0cnVlLCJyZWZyZXNoYWJsZSI6ZmFsc2V9.4yxRenweWSJ69gNg_2RhqxpMozBN29FGODcx82L5a7A',
  token_expires: '09/11/2019, 14:52 +0000',
  user: {
    data: {
      ID: '2',
      user_login: 'testwp',
      user_pass: '$P$Bw2/hfTcHvHXLKawFMST3OSE5CxmIN0',
      user_nicename: 'testwp',
      user_email: 'testwp@test.com',
      user_url: '',
      user_registered: '2019-09-10 11:55:34',
      user_activation_key: '',
      user_status: '0',
      display_name: 'testwp',
    },
    ID: 2,
    caps: {
      subscriber: true,
    },
    cap_key: 'wp_capabilities',
    roles: ['subscriber'],
    allcaps: {
      read: true,
      level_0: true,
      subscriber: true,
    },
    filter: null,
  },
}<|MERGE_RESOLUTION|>--- conflicted
+++ resolved
@@ -1,12 +1,8 @@
 const endpoint = 'https://davehakkens.nl/wp-json/aam/v1/authenticate'
 import axios from 'axios'
 import { firebaseAdmin } from '../Firebase/admin'
-<<<<<<< HEAD
-import { IUser } from '@OAModels/user.models'
-=======
 // tslint:disable no-implicit-dependencies
 import { IUser } from '../models'
->>>>>>> 0e489297
 
 export const DHLogin = async (username: string, password: string) => {
   const dhJWT = await DHGetJWTToken(username, password)
