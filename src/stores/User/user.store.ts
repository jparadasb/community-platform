import { observable, action } from 'mobx'
import { Database } from '../database'
import { IUser } from 'src/models/user.models'
import {
  IFirebaseUser,
  auth,
  afs,
  EmailAuthProvider,
  functions,
} from 'src/utils/firebase'
import { Storage } from '../storage'
import { notificationPublish } from '../Notifications/notifications.service'
import { RootStore } from '..'
import { loginWithDHCredentials } from 'src/hacks/DaveHakkensNL.hacks'

/*
The user store listens to login events through the firebase api and exposes logged in user information via an observer.
*/

export class UserStore {
  private authUnsubscribe: firebase.Unsubscribe
  @observable
  public user: IUser | undefined

  @observable
  public authUser: firebase.User | null

  @action
  public updateUser(user?: IUser) {
    this.user = user
    console.log('user updated', user)
  }
  constructor(rootStore: RootStore) {
    this._listenToAuthStateChanges()
  }

  // when registering a new user create firebase auth profile as well as database user profile
  public async registerNewUser(
    email: string,
    password: string,
    userName: string,
  ) {
    // stop auto detect of login as will pick up with incomplete information during registration
    this._unsubscribeFromAuthStateChanges()
    const authReq = await auth.createUserWithEmailAndPassword(email, password)
    // once registered populate auth profile displayname with the chosen username
    if (authReq.user) {
      await authReq.user.updateProfile({
        displayName: userName,
        photoURL: authReq.user.photoURL,
      })
      // populate db user profile and resume auth listener
      await this.createUserProfile()
      this._listenToAuthStateChanges()
    }
  }

  public async login(provider: string, email: string, password: string) {
    switch (provider) {
      // custom login methods for DH site
      case 'DH':
        // unsubscribe from changes as otherwise they will fire in the middle of updating
        this._unsubscribeFromAuthStateChanges()
        await loginWithDHCredentials(email, password, this)
        this._listenToAuthStateChanges()

      default:
        return auth.signInWithEmailAndPassword(email, password)
    }
  }

  // handle user sign in, when firebase authenticates wnat to also fetch user document from the database
  public async userSignedIn(user: IFirebaseUser | null) {
    console.log('user signed in', user)
    let userMeta: IUser | null = null
    if (user) {
      // legacy user formats did not save names so get profile via email - this option be removed in later version
      // (assumes migration strategy and check)
      userMeta = user.displayName
        ? await this.getUserProfile(user.displayName)
        : await this.getUserProfile(user.email as string)
      if (userMeta) {
        this.updateUser(userMeta)
      } else {
        this.createUserProfile()
      }
    }
  }

  public async getUserProfile(userName: string) {
    console.log('getting user profile', userName)
    const ref = await afs.doc(`v2_users/${userName}`).get()
    return ref.exists ? (ref.data() as IUser) : null
  }

  public async updateUserProfile(values: Partial<IUser>) {
    const user = this.user as IUser
    const update = { ...user, ...values }
    await Database.setDoc(`v2_users/${user.userName}`, update)
    this.updateUser(update)
  }

  public async sendEmailVerification() {
    if (this.authUser) {
      return this.authUser.sendEmailVerification()
    }
  }
  // take the username and return matching avatar url (includes undefined.jpg match if no user)
  public async getUserAvatar(userName: string | undefined) {
    const url = Storage.getPublicDownloadUrl(`avatars/${userName}.jpg`)
    return url
  }

  public async updateUserAvatar() {
    console.log('updating user avatar')
    // *** TODO -
  }

  // during DHSite migration want to copy existing BP avatar to server
  public async setUserAvatarFromUrl(url: string) {
    console.log('setting user avatar', url)
    try {
      await functions.httpsCallable('DHSite_migrateAvatar')({
        avatarUrl: url,
        user: this.user ? this.user._id : null,
      })
      // use pubsub to let avatar component know new avatar available
      console.log('publishing message')
      notificationPublish('Profile.Avatar.Updated')
    } catch (error) {
      console.log('error', error)
    }
  }

  public async changeUserPassword(oldPassword: string, newPassword: string) {
    // *** TODO - (see code in change pw component and move here)
    const user = this.authUser as firebase.User
    const credentials = EmailAuthProvider.credential(
      user.email as string,
      oldPassword,
    )
    await user.reauthenticateAndRetrieveDataWithCredential(credentials)
    return user.updatePassword(newPassword)
  }

  public async sendPasswordResetEmail(email: string) {
    return auth.sendPasswordResetEmail(email)
  }

  public async logout() {
    return auth.signOut()
  }

<<<<<<< HEAD
  public async deleteUser(reauthPw: string) {
    // as delete operation is sensitive requires user to revalidate credentials first
    const authUser = auth.currentUser as firebase.User
    const credential = EmailAuthProvider.credential(
      authUser.email as string,
      reauthPw,
    )
    try {
      await authUser.reauthenticateAndRetrieveDataWithCredential(credential)
      const user = this.user as IUser
      await Database.deleteDoc(`v2_users/${user.userName}`)
      await authUser.delete()
      // TODO - delete user avatar
      // TODO - show deleted notification
    } catch (error) {
      // TODO show notification if invalid credential
      throw error
    }
  }

  private async _createUserProfile(userName: string) {
=======
  public async createUserProfile(fields: Partial<IUser> = {}) {
>>>>>>> 6cdc9cb0
    const authUser = auth.currentUser as firebase.User
    const userName = authUser.displayName as string
    console.log('creating user profile', userName)
    if (!userName) {
      throw new Error('No Username Provided')
    }
    const user: IUser = {
      ...Database.generateDocMeta('v2_users', userName),
      _authID: authUser.uid,
      userName,
      verified: false,
      ...fields,
    }
    await Database.setDoc(`v2_users/${userName}`, user)
    this.updateUser(user)
  }

  // use firebase auth to listen to change to signed in user
  // on sign in want to load user profile
  // strange implementation return the unsubscribe object on subscription, so stored
  // to authUnsubscribe variable for use later
  private _listenToAuthStateChanges() {
    this.authUnsubscribe = auth.onAuthStateChanged(authUser => {
      console.log('auth user changed', authUser)
      this.authUser = authUser
      if (authUser) {
        this.userSignedIn(authUser)
      } else {
        this.updateUser(undefined)
      }
    })
  }

  private _unsubscribeFromAuthStateChanges() {
    this.authUnsubscribe()
  }
}<|MERGE_RESOLUTION|>--- conflicted
+++ resolved
@@ -151,7 +151,7 @@
     return auth.signOut()
   }
 
-<<<<<<< HEAD
+
   public async deleteUser(reauthPw: string) {
     // as delete operation is sensitive requires user to revalidate credentials first
     const authUser = auth.currentUser as firebase.User
@@ -172,10 +172,8 @@
     }
   }
 
-  private async _createUserProfile(userName: string) {
-=======
+
   public async createUserProfile(fields: Partial<IUser> = {}) {
->>>>>>> 6cdc9cb0
     const authUser = auth.currentUser as firebase.User
     const userName = authUser.displayName as string
     console.log('creating user profile', userName)
