--- conflicted
+++ resolved
@@ -7,11 +7,7 @@
 import { ModuleStore } from '../common/module.store'
 import { IConvertedFileMeta } from 'src/components/ImageInput/ImageInput'
 import { formatLowerNoSpecial } from 'src/utils/helpers'
-<<<<<<< HEAD
-import { logToSentry } from 'src/common/errors'
 import { logger } from 'src/logger'
-=======
->>>>>>> fc7559ee
 
 /*
 The user store listens to login events through the firebase api and exposes logged in user information via an observer.
