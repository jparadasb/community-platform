--- conflicted
+++ resolved
@@ -19,12 +19,9 @@
 
   constructor(rootStore: RootStore) {
     super(rootStore, 'tags')
-<<<<<<< HEAD
     // call init immediately for tags so they are available to all pages
     super.init()
-=======
     makeObservable(this)
->>>>>>> 6ae116b5
     this.allDocs$.subscribe((docs: ITag[]) => {
       this.setAllTags(docs)
     })
