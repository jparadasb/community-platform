import { observable, action } from 'mobx'
import {
  IHowto,
  IHowtoFormInput,
  IHowToStepFormInput,
  IHowtoStep,
} from 'src/models/howto.models'
import { Database } from 'src/stores/database'
import { IConvertedFileMeta } from 'src/components/ImageInput/ImageInput'
import { Storage } from '../storage'
import { ModuleStore } from '../common/module.store'
<<<<<<< HEAD
import { ISelectedTags } from 'src/models/tags.model'
=======
import { RootStore } from '..'
>>>>>>> 6abae16b

export class HowtoStore extends ModuleStore {
  // we have two property relating to docs that can be observed
  @observable
  public activeHowto: IHowto | undefined
  @observable
  public allHowtos: IHowto[]
  @observable
  public uploadStatus: IHowToUploadStatus = getInitialUploadStatus()

  constructor(rootStore: RootStore) {
    // call constructor on common ModuleStore (with db endpoint), which automatically fetches all docs at
    // the given endpoint and emits changes as data is retrieved from cache and live collection
    super('v2_howtos')
    this.allDocs$.subscribe(docs => {
      this.allHowtos = docs as IHowto[]
    })
  }

  @action
  public async getDocBySlug(slug: string) {
    const collection = await Database.queryCollection<IHowto>(
      'v2_howtos',
      'slug',
      '==',
      slug,
    )
    const activeHowto = collection.length > 0 ? collection[0] : undefined
    this.activeHowto = activeHowto
    return activeHowto
  }
  @action
  public updateUploadStatus(update: keyof IHowToUploadStatus) {
    this.uploadStatus[update] = true
  }

  public generateID = () => {
    return Database.generateDocId('v2_howtos')
  }

  public async uploadHowTo(values: IHowtoFormInput, id: string) {
    console.log('uploading how-to', id)
    console.log('values', values)
    try {
      // upload images
      const processedCover = await this.uploadHowToFile(
        values.cover_image[0],
        id,
      )
      this.updateUploadStatus('Cover')
      const processedSteps = await this.processSteps(values.steps, id)
      this.updateUploadStatus('Step Images')
      // upload files
      const processedFiles = await this.uploadHowToBatch(
        values.files as File[],
        id,
      )
      this.updateUploadStatus('Files')
      // populate DB
      const meta = Database.generateDocMeta('v2_howtos', id)
      // redefine howTo based on processing done above (should match stronger typing)
      const howTo: IHowto = {
        ...values,
        cover_image: processedCover,
        steps: processedSteps,
        files: processedFiles,
        ...meta,
      }
      console.log('populating database', howTo)
      this.updateDatabase(howTo)
      this.updateUploadStatus('Database')
      // complete
      this.updateUploadStatus('Complete')
      console.log('post added')
      this.activeHowto = howTo
      return howTo
    } catch (error) {
      console.log('error', error)
      throw new Error(error.message)
    }
  }

  public filterByTags(list: IHowto[], tags: ISelectedTags) {
    console.log('in howto store filterByTags')
    return []
  }

  // go through each step, upload images and replace data
  private async processSteps(steps: IHowToStepFormInput[], id: string) {
    // NOTE - outer loop could be a map and done in parallel but for loop easier to manage
    const stepsWithImgMeta: IHowtoStep[] = []
    for (const step of steps) {
      const stepImages = step.images as IConvertedFileMeta[]
      const imgMeta = await this.uploadHowToBatch(stepImages, id)
      step.images = imgMeta
      stepsWithImgMeta.push({ ...step, images: imgMeta })
    }
    return stepsWithImgMeta
  }

  private uploadHowToFile(file: File | IConvertedFileMeta, id: string) {
    console.log('uploading file', file)
    // switch between converted file meta or standard file input
    let data: File | Blob = file as File
    if (file.hasOwnProperty('photoData')) {
      file = file as IConvertedFileMeta
      data = file.photoData
    }
    return Storage.uploadFile(
      `uploads/v2_howtos/${id}`,
      file.name,
      data,
      file.type,
    )
  }

  private async uploadHowToBatch(
    files: (File | IConvertedFileMeta)[],
    id: string,
  ) {
    const promises = files.map(async file => {
      return this.uploadHowToFile(file, id)
    })
    return Promise.all(promises)
  }

  private updateDatabase(howTo: IHowto) {
    return Database.setDoc(`v2_howtos/${howTo._id}`, howTo)
  }
}

interface IHowToUploadStatus {
  Cover: boolean
  Files: boolean
  'Step Images': boolean
  Database: boolean
  Complete: boolean
}

function getInitialUploadStatus() {
  const status: IHowToUploadStatus = {
    Cover: false,
    'Step Images': false,
    Files: false,
    Database: false,
    Complete: false,
  }
  return status
}<|MERGE_RESOLUTION|>--- conflicted
+++ resolved
@@ -9,11 +9,8 @@
 import { IConvertedFileMeta } from 'src/components/ImageInput/ImageInput'
 import { Storage } from '../storage'
 import { ModuleStore } from '../common/module.store'
-<<<<<<< HEAD
 import { ISelectedTags } from 'src/models/tags.model'
-=======
 import { RootStore } from '..'
->>>>>>> 6abae16b
 
 export class HowtoStore extends ModuleStore {
   // we have two property relating to docs that can be observed
