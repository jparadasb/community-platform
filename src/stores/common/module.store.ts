import { BehaviorSubject, Subscription } from 'rxjs'
import { stripSpecialCharacters } from 'src/utils/helpers'
import isUrl from 'is-url'
import { ISelectedTags } from 'src/models/tags.model'
import { IDBEndpoint, ILocation } from 'src/models/common.models'
import { includesAll } from 'src/utils/filters'
import { RootStore } from '..'
import { IConvertedFileMeta } from 'src/components/ImageInput/ImageInput'
import { IUploadedFileMeta, Storage } from '../storage'
import { useCommonStores } from 'src'

/**
 * The module store is used to share methods and data between other stores, including
 * `db` - the common database
 * `activeUser` - the user store user
 * As well as data validation and filtering methods
 *
 * @param basePath - By providing a basepath the documents at that collection endpoint
 * are automatically subscribed to, and available via `allDocs$`
 */

export class ModuleStore {
  allDocs$ = new BehaviorSubject<any[]>([])
  private activeCollectionSubscription = new Subscription()
  isInitialized = false

  // when a module store is initiated automatically load the docs in the collection
  // this can be subscribed to in individual stores
<<<<<<< HEAD
  constructor(private rootStore: RootStore, private basePath?: IDBEndpoint) {}

  /**
   * By default all stores are injected and made available on first app load.
   * In order to avoid loading all data immediately, include an init function that can
   * be called from a specific page load instead.
   */
  init() {
    if (!this.isInitialized) {
      if (this.basePath) {
        this._subscribeToCollection(this.basePath)
        this.isInitialized = true
      }
=======
  constructor(private rootStore: RootStore, basePath?: IDBEndpoint) {
    if (!rootStore) {
      this.rootStore = useCommonStores()
    }
    if (basePath) {
      this._subscribeToCollection(basePath)
>>>>>>> 6ae116b5
    }
  }

  // use getters for root store bindings as will not be available during constructor method
  get db() {
    return this.rootStore.dbV2
  }

  get activeUser() {
    return this.rootStore.stores.userStore.user
  }

  get userStore() {
    return this.rootStore.stores.userStore
  }

  get mapsStore() {
    return this.rootStore.stores.mapsStore
  }

  /****************************************************************************
   *            Database Management Methods
   * **************************************************************************/

  // when accessing a collection want to call the database getCollection method which
  // efficiently checks the cache first and emits any subsequent updates
  private _subscribeToCollection(endpoint: IDBEndpoint) {
    this.allDocs$.next([])
    this.activeCollectionSubscription.unsubscribe()
    this.activeCollectionSubscription = this.db
      .collection(endpoint)
      .stream(data => {
        this.allDocs$.next(data)
      })
  }

  /****************************************************************************
   *            Data Validation Methods
   * **************************************************************************/

  public checkIsUnique = async (
    endpoint: IDBEndpoint,
    field: string,
    value: string,
    originalId?: string,
  ) => {
    const matches = await this.db
      .collection(endpoint)
      .getWhere(field, '==', value)
    if (
      typeof originalId !== 'undefined' &&
      matches.length === 1 &&
      matches[0]._id === originalId
    ) {
      return true
    }
    return matches.length > 0 ? false : true
  }

  /** Validator method to pass to react-final-form. Takes a given title,
   *  converts to corresponding slug and checks uniqueness.
   *  Provide originalId to prevent matching against own entry.
   *  NOTE - return value represents the error, so FALSE actually means valid
   */
  public validateTitleForSlug = async (
    title: string,
    endpoint: IDBEndpoint,
    originalId?: string,
  ) => {
    if (title) {
      const slug = stripSpecialCharacters(title).toLowerCase()
      const unique = await this.checkIsUnique(
        endpoint,
        'slug',
        slug,
        originalId,
      )
      return unique
        ? false
        : 'Titles must be unique, please try being more specific'
    } else {
      // if no title submitted, simply return message to say that it is required
      return 'Required'
    }
  }

  public validateUrl = async (value: any) => {
    return value ? (isUrl(value) ? undefined : 'Invalid url') : 'Required'
  }
  /****************************************************************************
   *            Filtering Methods
   * **************************************************************************/

  public filterCollectionByTags<T extends ICollectionWithTags>(
    collection: T[] = [],
    selectedTags: ISelectedTags,
  ) {
    const selectedTagsArr = Object.keys(selectedTags)
    return selectedTagsArr.length > 0
      ? collection.filter(obj => {
          const tags = obj.tags ? Object.keys(obj.tags) : null
          return tags ? includesAll(selectedTagsArr, tags) : false
        })
      : collection
  }
  public filterCollectionByLocation<T extends ICollectionWithLocation>(
    collection: T[] = [],
    selectedLocation: ILocation,
  ) {
    return collection.filter(obj => {
      return obj.location.name === selectedLocation.name
    })
  }

  public async uploadFileToCollection(
    file: File | IConvertedFileMeta | IUploadedFileMeta,
    collection: string,
    id: string,
  ) {
    console.log('uploading file', file)
    // if already uploaded (e.g. editing but not replaced), skip
    if (file.hasOwnProperty('downloadUrl')) {
      console.log('file already uploaded, skipping')
      return file as IUploadedFileMeta
    }
    // switch between converted file meta or standard file input
    let data: File | Blob = file as File
    if (file.hasOwnProperty('photoData')) {
      file = file as IConvertedFileMeta
      data = file.photoData
    }
    return Storage.uploadFile(
      `uploads/${collection}/${id}`,
      file.name,
      data,
      file.type,
    )
  }

  public async uploadCollectionBatch(
    files: (File | IConvertedFileMeta)[],
    collection: string,
    id: string,
  ) {
    const promises = files.map(async file => {
      return this.uploadFileToCollection(file, collection, id)
    })
    return Promise.all(promises)
  }
}

// collection typings to ensure correct fields are available for filter
interface ICollectionWithTags {
  // NOTE - tags field can't be ensured as firebase ignores empty tags:{}
  tags?: ISelectedTags
}
interface ICollectionWithLocation {
  location: ILocation
}<|MERGE_RESOLUTION|>--- conflicted
+++ resolved
@@ -26,8 +26,11 @@
 
   // when a module store is initiated automatically load the docs in the collection
   // this can be subscribed to in individual stores
-<<<<<<< HEAD
-  constructor(private rootStore: RootStore, private basePath?: IDBEndpoint) {}
+  constructor(private rootStore: RootStore, private basePath?: IDBEndpoint) {
+    if (!rootStore) {
+      this.rootStore = useCommonStores()
+    }
+  }
 
   /**
    * By default all stores are injected and made available on first app load.
@@ -40,14 +43,6 @@
         this._subscribeToCollection(this.basePath)
         this.isInitialized = true
       }
-=======
-  constructor(private rootStore: RootStore, basePath?: IDBEndpoint) {
-    if (!rootStore) {
-      this.rootStore = useCommonStores()
-    }
-    if (basePath) {
-      this._subscribeToCollection(basePath)
->>>>>>> 6ae116b5
     }
   }
 
