--- conflicted
+++ resolved
@@ -97,11 +97,7 @@
   position: relative;
   color: inherit;
   ${verticalAlign}
-<<<<<<< HEAD
-  margin-right: 4px;
-=======
   ${space}
->>>>>>> b57d4278
 `
 
 const Glyph = ({ glyph = '' }: IGlyphProps) => {
