--- conflicted
+++ resolved
@@ -37,7 +37,15 @@
   "check": JSX.Element
   "arrow-back": JSX.Element
   "arrow-down": JSX.Element
-
+  "mail-outline": JSX.Element
+  "notifications": JSX.Element
+  "account-circle": JSX.Element
+  "lock": JSX.Element
+  "close": JSX.Element
+  "delete": JSX.Element
+  "more-vert": JSX.Element
+  "comment": JSX.Element
+  "turned-in": JSX.Element
 }
 
 type WrapperProps = IProps & VerticalAlignProps
@@ -54,51 +62,22 @@
   ${verticalAlign}
 `
 
-<<<<<<< HEAD
 export const glyphs: IGlyphs = {
   "download": <MdFileDownload />,
   "upload": <MdFileUpload />,
   "add": <MdAdd />,
   "check": <MdCheck />,
   "arrow-back": <MdArrowBack />,
-  "arrow-down": <MdKeyboardArrowDown />
-=======
-export const Glyph = ({ glyph }: IGlyphProps) => {
-  switch (glyph) {
-    case 'download':
-      return <MdFileDownload />
-    case 'upload':
-      return <MdFileUpload />
-    case 'add':
-      return <MdAdd />
-    case 'check':
-      return <MdCheck />
-    case 'arrow-back':
-      return <MdArrowBack />
-    case 'arrow-down':
-      return <MdKeyboardArrowDown />
-    case 'mail-outline':
-      return <MdMailOutline />
-    case 'notifications':
-      return <MdNotifications />
-    case 'account-circle':
-      return <MdAccountCircle />
-    case 'lock':
-      return <MdLock />
-    case 'close':
-      return <MdClose />
-    case 'delete':
-      return <MdDelete />
-    case 'more-vert':
-      return <MdMoreVert />
-    case 'comment':
-      return <MdComment />
-    case 'turned-in':
-      return <MdTurnedIn />
-    default:
-      return null
-  }
->>>>>>> ec659bbd
+  "arrow-down": <MdKeyboardArrowDown />,
+  "mail-outline": <MdMailOutline />,
+  "notifications": <MdNotifications />,
+  "account-circle": <MdAccountCircle />,
+  "lock": <MdLock />,
+  "close": <MdClose />,
+  "delete": <MdDelete />,
+  "more-vert": <MdMoreVert />,
+  "comment": <MdComment />,
+  "turned-in": <MdTurnedIn />,
 }
 
 const Glyph = ({ glyph = '' }: IGlyphProps) => {
