import React from 'react'
import styled from 'styled-components'
import { verticalAlign, VerticalAlignProps } from 'styled-system'

import {
  MdFileDownload,
  MdFileUpload,
  MdAdd,
  MdCheck,
  MdArrowBack,
  MdKeyboardArrowDown,
<<<<<<< HEAD
  MdAccountCircle,
=======
  MdMailOutline,
  MdNotifications,
  MdAccountCircle,
  MdLock,
  MdClose,
  MdDelete,
  MdMoreVert,
  MdComment,
  MdTurnedIn,
>>>>>>> ec659bbd
} from 'react-icons/md'
import { IconContext } from 'react-icons'

interface IGlyphProps {
  glyph?: string
}

interface IProps {
  glyph?: string
  size?: number | string
}

type WrapperProps = IProps & VerticalAlignProps

export const IconWrapper = styled<WrapperProps, 'div'>('div')`
  display: inline-block;
  flex: 0 0 ${props => (props.size ? `${props.size}px` : '32px')};
  width: ${props => (props.size ? `${props.size}px` : '32px')};
  height: ${props => (props.size ? `${props.size}px` : '32px')};
  min-width: ${props => (props.size ? `${props.size}px` : '32px')};
  min-height: ${props => (props.size ? `${props.size}px` : '32px')};
  position: relative;
  color: inherit;
  ${verticalAlign}
`

export const Glyph = ({ glyph }: IGlyphProps) => {
  switch (glyph) {
    case 'download':
      return <MdFileDownload />
    case 'upload':
      return <MdFileUpload />
    case 'add':
      return <MdAdd />
    case 'check':
      return <MdCheck />
    case 'arrow-back':
      return <MdArrowBack />
    case 'arrow-down':
      return <MdKeyboardArrowDown />
<<<<<<< HEAD
    case 'account-circle':
      return <MdAccountCircle />
=======
    case 'mail-outline':
      return <MdMailOutline />
    case 'notifications':
      return <MdNotifications />
    case 'account-circle':
      return <MdAccountCircle />
    case 'lock':
      return <MdLock />
    case 'close':
      return <MdClose />
    case 'delete':
      return <MdDelete />
    case 'more-vert':
      return <MdMoreVert />
    case 'comment':
      return <MdComment />
    case 'turned-in':
      return <MdTurnedIn />
>>>>>>> ec659bbd
    default:
      return null
  }
}

export default class Icon extends React.Component<WrapperProps> {
  constructor(props: WrapperProps) {
    super(props)
  }
  public render() {
    const { size = 32, glyph } = this.props

    return (
      <IconWrapper size={size} {...this.props}>
        <IconContext.Provider
          value={{ style: { width: size + 'px', height: size + 'px' } }}
        >
          <Glyph glyph={glyph} />
        </IconContext.Provider>
      </IconWrapper>
    )
  }
}<|MERGE_RESOLUTION|>--- conflicted
+++ resolved
@@ -9,9 +9,6 @@
   MdCheck,
   MdArrowBack,
   MdKeyboardArrowDown,
-<<<<<<< HEAD
-  MdAccountCircle,
-=======
   MdMailOutline,
   MdNotifications,
   MdAccountCircle,
@@ -21,7 +18,6 @@
   MdMoreVert,
   MdComment,
   MdTurnedIn,
->>>>>>> ec659bbd
 } from 'react-icons/md'
 import { IconContext } from 'react-icons'
 
@@ -62,10 +58,6 @@
       return <MdArrowBack />
     case 'arrow-down':
       return <MdKeyboardArrowDown />
-<<<<<<< HEAD
-    case 'account-circle':
-      return <MdAccountCircle />
-=======
     case 'mail-outline':
       return <MdMailOutline />
     case 'notifications':
@@ -84,7 +76,6 @@
       return <MdComment />
     case 'turned-in':
       return <MdTurnedIn />
->>>>>>> ec659bbd
     default:
       return null
   }
