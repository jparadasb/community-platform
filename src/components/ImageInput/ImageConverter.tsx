import * as React from 'react'
<<<<<<< HEAD
import { Flex, Box } from 'rebass'
import { Button } from '../Button'
=======
>>>>>>> 77f34d28
import * as clientCompress from 'client-compress'
import { IConvertedFileMeta, bytesToSize } from './ImageInput'
import Text from '../Text'

interface IProps {
  file: File
  onImgConverted: (meta: IConvertedFileMeta) => void
  onImgClicked: (meta: IConvertedFileMeta) => void
}
interface IState {
  compressionOptions: ICompressionOptions
  convertedFile?: IConvertedFileMeta
  openLightbox?: boolean
}

const imageSizes = {
  low: 640,
  normal: 1280,
  high: 1920,
}

export class ImageConverter extends React.Component<IProps, IState> {
  public static defaultProps: Partial<IProps>

  constructor(props: IProps) {
    super(props)
    this.state = {
      compressionOptions: {
        maxWidth: imageSizes.low,
        quality: 0.75,
      },
    } as IState
  }

  async componentDidMount() {
    // call on mount to trigger initial conversion when converter created
    await this.compressFiles(this.props.file)
  }

  componentWillUnmount() {
    // Revoke the object URL to free up memory
    if (this.state.convertedFile) {
      URL.revokeObjectURL(this.state.convertedFile.objectUrl)
    }
  }

  async compressFiles(file: File) {
    const { compressionOptions } = this.state
    const compressor: clientCompress = new clientCompress(compressionOptions)

    // by default compress takes an array and gives back an array. We only want to handle a single image
    const conversion: ICompressedOutput[] = await compressor.compress([file])
    const convertedMeta = this._generateFileMeta(conversion[0])
    this.setState({
      convertedFile: convertedMeta,
    })
    this.props.onImgConverted(convertedMeta)
  }

  private _generateFileMeta(c: ICompressedOutput) {
    const meta: IConvertedFileMeta = {
      name: c.photo.name,
      startSize: bytesToSize(c.info.startSizeMB * 1000 * 1000),
      endSize: bytesToSize(c.info.endSizeMB * 1000 * 1000),
      compressionPercent: Number(c.info.sizeReducedInPercent.toFixed(1)),
      photoData: c.photo.data,
      objectUrl: URL.createObjectURL(c.photo.data),
      type: c.photo.type,
    }
    return meta
  }

  render() {
    const { convertedFile } = this.state

    return convertedFile ? (
      <Box>
        <Box
          style={{
            backgroundImage: `url(${convertedFile.objectUrl})`,
            backgroundSize: 'cover',
            backgroundPosition: 'center',
            backgroundRepeat: 'no-repeat',
            height: '220px',
            border: '1px solid #dddddd',
          }}
          id="preview"
          onClick={() => this.props.onImgClicked(convertedFile)}
        />
<<<<<<< HEAD
        <Box>
          <Flex p={0} bg="none" mt={2} mb={2}>
            {convertedFile &&
              qualities.map(quality => (
                <Button
                  variant={imageQuality === quality ? 'dark' : 'outline'}
                  key={quality}
                  onClick={() => this.setImageQuality(quality)}
                >
                  {quality}
                </Button>
              ))}
          </Flex>
          <Box>
=======
        <div>
          <div>
>>>>>>> 77f34d28
            {convertedFile.startSize} -> {convertedFile.endSize}
          </Box>
          <Text small>{convertedFile.compressionPercent}% smaller 🌍</Text>
        </Box>
      </Box>
    ) : null
  }
}
ImageConverter.defaultProps = {
  onImgClicked: () => null,
}

/************************************************************************************
 *    Interfaces
 *
 *************************************************************************************/

interface ICompressedOutput {
  photo: ICompressedPhoto
  info: ICompressedInfo
}

interface ICompressionOptions {
  quality: number
  maxWidth: number
}
interface ICompressedPhoto {
  name: string
  type: 'image/jpeg' | string
  size: number // in bytes,
  orientation: -1
  data: Blob
  width: number
  height: number
}
// This is the metadata for this conversion
interface ICompressedInfo {
  start: number
  quality: number
  startType: 'image/jpeg'
  startWidth: number
  startHeight: number
  endWidth: number
  endHeight: number
  iterations: number
  startSizeMB: number
  endSizeMB: number
  sizeReducedInPercent: number
  end: number
  elapsedTimeInSeconds: number
  endType: 'image/jpeg'
}

type imageFormats = 'image/jpeg' | 'image/jpg' | 'image/gif' | 'image/png'
// NOTE - gifs will lose animation and png will lost transparency
// Additional types: image/bmp, image/tiff, image/x-icon,  image/svg+xml, image/webp, image/xxx<|MERGE_RESOLUTION|>--- conflicted
+++ resolved
@@ -1,9 +1,6 @@
 import * as React from 'react'
-<<<<<<< HEAD
 import { Flex, Box } from 'rebass'
 import { Button } from '../Button'
-=======
->>>>>>> 77f34d28
 import * as clientCompress from 'client-compress'
 import { IConvertedFileMeta, bytesToSize } from './ImageInput'
 import Text from '../Text'
@@ -93,29 +90,10 @@
           id="preview"
           onClick={() => this.props.onImgClicked(convertedFile)}
         />
-<<<<<<< HEAD
         <Box>
-          <Flex p={0} bg="none" mt={2} mb={2}>
-            {convertedFile &&
-              qualities.map(quality => (
-                <Button
-                  variant={imageQuality === quality ? 'dark' : 'outline'}
-                  key={quality}
-                  onClick={() => this.setImageQuality(quality)}
-                >
-                  {quality}
-                </Button>
-              ))}
-          </Flex>
-          <Box>
-=======
-        <div>
-          <div>
->>>>>>> 77f34d28
-            {convertedFile.startSize} -> {convertedFile.endSize}
-          </Box>
-          <Text small>{convertedFile.compressionPercent}% smaller 🌍</Text>
+          {convertedFile.startSize} -> {convertedFile.endSize}
         </Box>
+        <Text small>{convertedFile.compressionPercent}% smaller 🌍</Text>
       </Box>
     ) : null
   }
