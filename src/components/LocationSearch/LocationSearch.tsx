--- conflicted
+++ resolved
@@ -9,12 +9,8 @@
 import { Input } from '../Form/elements'
 import { Observable, fromEvent, Subscription } from 'rxjs'
 import { debounceTime, map } from 'rxjs/operators'
-<<<<<<< HEAD
 import styled, { css } from 'styled-components'
-=======
-import './LocationSearch.css'
 import { ILocation } from 'src/models/common.models'
->>>>>>> 6cdc9cb0
 
 interface IProps {
   placeholder: string
