/*
  Component wrapper for Algolia places search with additional input debounce.
  Uses 2 input components, the first to take raw user input, and debounce before
  updating the second which is bound to algolia's search autocomplete implementation
*/
import React from 'react'
import AlgoliaPlaces from 'places.js'
import { ALGOLIA_PLACES_CONFIG } from 'src/config/config'
import { Input } from '../Form/elements'
import { Observable, fromEvent, Subscription } from 'rxjs'
import { debounceTime, map } from 'rxjs/operators'
import styled from 'styled-components'
import { ILocation } from 'src/models/common.models'
import searchIcon from 'src/assets/icons/icon-search.svg'

interface IProps {
  placeholder: string
  debounceTime: number
  onChange: (selected: ILocation) => void
  onClear?: () => void
  styleVariant?: 'filter' | 'field'
}
interface IState {
  debouncedInputValue: string
}

const AlgoliaResults = styled.input`
  display: none;
`

const FilterStyle = {
  background: 'white',
  border: '2px solid black',
  height: '44px',
  display: 'flex',
  marginBottom: 0,
}

const SelectorStyle = {
  marginBottom: 0,
  background: 'white',
  border: '2px solid black',
  height: '45px',
  display: 'flex',
  '::after': {
    background: `url("${searchIcon}")`,
  },
}

export class LocationSearch extends React.Component<IProps, IState> {
  public static defaultProps: Partial<IProps>
  private userInputRef: React.RefObject<any> = React.createRef()
  private placesInputRef: React.RefObject<any> = React.createRef()
  // create an observable that will be used to track changes to the user input and emit with debounce
  private inputValue$: Subscription
  // algolia places doesn't provide typings so for now leave as 'any'
  private places: any
  constructor(props: IProps) {
    super(props)
    this.state = { debouncedInputValue: '' }
  }

  componentDidMount() {
    // initialise algolia places and bind to inputContainerRef
    this.places = AlgoliaPlaces({
      appId: ALGOLIA_PLACES_CONFIG.applicationID,
      apiKey: ALGOLIA_PLACES_CONFIG.searchOnlyAPIKey,
      container: this.placesInputRef.current,
    }).configure({ style: false, useDeviceLocation: false })
    // add custom handler when place selected from list
    this.places.on('change', (selected: IAlgoliaResponse) =>
      this.handlePlaceSelectChange(selected),
    )
    this.places.on('clear', () =>
      this.props.onClear ? this.props.onClear() : false,
    )
    this.subscribeToInputChanges()
  }

  componentWillUnmount() {
    // unsubscribe to prevent memory leaks
    this.inputValue$.unsubscribe()
  }

  // when user changes input want to debounce and pass to places input
  subscribeToInputChanges() {
    const observable: Observable<
      React.ChangeEvent<HTMLInputElement>
    > = fromEvent(this.userInputRef.current, 'keyup')
    this.inputValue$ = observable
      .pipe(
        map(e => e.currentTarget.value),
        debounceTime(this.props.debounceTime),
      )

      .subscribe((v: string) => this.handleInputChange(v))
  }

  // handle changes to debounced input change
  handleInputChange(value: string) {
    this.setState({
      debouncedInputValue: value,
    })
    // need to manually trigger an input event as this is what algolia places uses to pick up change
    const event = new Event('input', { bubbles: true })
    this.placesInputRef.current.dispatchEvent(event)
  }

  // this time we need to pass back changes from the algolia dropdown to the initial input box
  // and emit the value to callback
  handlePlaceSelectChange(selected: IAlgoliaResponse) {
    this.userInputRef.current.value = selected.suggestion.value
    this.props.onChange(_resultToLocation(selected))
  }

  resetInputAndClosePanel() {
    this.userInputRef.current.value = ''
    this.handleInputChange('')
    this.places.close()
  }

  render() {
    const { styleVariant } = this.props
    const closeButton: any = document.getElementsByClassName('ap-icon-clear')
    // move the 'x' close button in the DOM from the second (hidden) to the first input
    for (let btn of closeButton) {
      const locationField = btn.closest('#location-panel').firstElementChild
        .firstElementChild
      if (locationField) {
        locationField.after(btn)
      }
      btn.onclick = this.resetInputAndClosePanel.bind(this)
    }

    return (
      <div data-cy="location" id="location-panel">
        {/* the first input uses our styled input component and has ref to subscribe to value changes */}
<<<<<<< HEAD
        <span
          style={{
            position: 'relative',
            display: 'inline-block',
            width: '100%',
          }}
        >
          <Input
            placeholder={this.props.placeholder}
            style={styleVariant === 'filter' ? FilterStyle : SelectorStyle}
            ref={this.userInputRef}
          />
        </span>
=======
        <Input
          placeholder={this.props.placeholder}
          style={styleVariant === 'filter' ? FilterStyle : SelectorStyle}
          ref={this.userInputRef}
          onBlur={() => this.places.close()}
        />
>>>>>>> ba5a3851
        {/* the second input takes debounced value from the first input and binds to algolia search  */}
        <AlgoliaResults
          type="search"
          id="address-input"
          value={this.state.debouncedInputValue}
          ref={this.placesInputRef}
          readOnly
        />
      </div>
    )
  }
}
LocationSearch.defaultProps = {
  placeholder: 'Search for a location',
  debounceTime: 500,
  onChange: () => null,
  styleVariant: 'field',
}

/*****************************************************************
 *            Helpers
 ****************************************************************/

function _resultToLocation(result: IAlgoliaResponse) {
  const l = result.suggestion
  const location: ILocation = {
    administrative: l.administrative,
    country: l.country,
    countryCode: l.countryCode,
    latlng: l.latlng,
    name: l.name,
    postcode: l.postcode,
    value: l.value,
  }
  // some fields may be undefined, so convert to null so can store in db
  Object.keys(location).forEach(key => {
    if (location[key] === undefined) {
      location[key] = null
    }
  })
  return location
}

/*****************************************************************
 *            Interfaces
 ****************************************************************/
// algolia doesn't provide typings so taken from
// https://community.algolia.com/places/documentation.html
// implementation contains more fields but assumed not relevant

interface IAlgoliaResponse {
  query: string
  rawAnswer: any
  suggestion: IAlgoliaSuggestion
  suggestionIndex: number
}
interface IAlgoliaSuggestion extends ILocation {
  higlight: Partial<IAlgoliaSuggestion>
  type:
    | 'country'
    | 'city'
    | 'address'
    | 'busStop'
    | 'trainStation'
    | 'townhall'
    | 'airport'
}<|MERGE_RESOLUTION|>--- conflicted
+++ resolved
@@ -135,7 +135,6 @@
     return (
       <div data-cy="location" id="location-panel">
         {/* the first input uses our styled input component and has ref to subscribe to value changes */}
-<<<<<<< HEAD
         <span
           style={{
             position: 'relative',
@@ -147,16 +146,9 @@
             placeholder={this.props.placeholder}
             style={styleVariant === 'filter' ? FilterStyle : SelectorStyle}
             ref={this.userInputRef}
+            onBlur={() => this.places.close()}
           />
         </span>
-=======
-        <Input
-          placeholder={this.props.placeholder}
-          style={styleVariant === 'filter' ? FilterStyle : SelectorStyle}
-          ref={this.userInputRef}
-          onBlur={() => this.places.close()}
-        />
->>>>>>> ba5a3851
         {/* the second input takes debounced value from the first input and binds to algolia search  */}
         <AlgoliaResults
           type="search"
