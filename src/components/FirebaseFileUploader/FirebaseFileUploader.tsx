import * as React from 'react'
import { storage } from '../../utils/firebase'
import FileUploader from 'react-firebase-file-uploader'
import { FullMetadata } from '@firebase/storage-types'
import { Button } from '../Button'
import { IGlyphs } from '../Icons'
import { Flex } from 'rebass'
<<<<<<< HEAD
import Loader from '../Loader'
=======
import { logger } from 'src/logger'
>>>>>>> e0f6cde0
/*
This component takes a folder storage path and uploads files to firebase storage
onUploadSucess allows URLs of completed uploads to be passed back to parent component
additional optional fields are a subset of https://www.npmjs.com/package/react-firebase-file-uploader
*/
interface IProps {
  storagePath: string
  onUploadSuccess: (fileInfo: IFirebaseUploadInfo, callBackData?: any) => void
  callbackData?: any
  buttonText?: string
  accept?: string
  name?: string
  hidden?: boolean
  icon?: keyof IGlyphs
}
interface IState {
  isUploading: boolean
  uploadProgress: number
}
export interface IFirebaseUploadInfo {
  downloadUrl: string
  contentType?: string | null
  fullPath: string
  name: string
  size: number
  timeCreated: string
  updated: string
}

export class FirebaseFileUploader extends React.Component<IProps, IState> {
  public static defaultProps: any
  public fileInputRef: any

  constructor(props: any) {
    super(props)
    this.state = {
      isUploading: false,
      uploadProgress: 0,
    }
  }

  public handleUploadStart = () => {
    this.setState({ isUploading: true, uploadProgress: 0 })
  }
  public handleProgress = (progress: any) => {
    this.setState({ uploadProgress: progress })
  }
  public handleUploadError = (error: any) => {
    this.setState({ isUploading: false })
    console.error(error)
  }
  // on success update progress and pass back complete url to parent component
  public handleUploadSuccess = async (filename: string) => {
    const meta: FullMetadata = await storage
      .ref(this.props.storagePath)
      .child(filename)
      .getMetadata()
    const url = await storage
      .ref(this.props.storagePath)
      .child(filename)
      .getDownloadURL()
    const fileInfo: IFirebaseUploadInfo = {
      downloadUrl: url,
      contentType: meta.contentType,
      fullPath: meta.fullPath,
      name: meta.name,
      size: meta.size,
      timeCreated: meta.timeCreated,
      updated: meta.updated,
    }
    return this.props.onUploadSuccess(fileInfo, this.props.callbackData)
  }

  public deleteUploads = async (fileInfo?: any) => {
    // WiP
    logger.warn('TODO - handle delete', fileInfo)
  }

  // the first styled button in our template intercepts all click events so we have a manual method
  // to trigger the second click
  public triggerFileUploaderClick() {
    const divRef: HTMLElement = this.fileInputRef

    const inputRef = divRef.querySelector('input') as HTMLInputElement
    inputRef.click()
  }

  public renderProgressBar() {
    if (this.state.isUploading) {
      if (this.state.uploadProgress > 0) {
        return <Loader />
      }
      return <Loader />
    } else {
      return null
    }
  }

  public render() {
    return (
      <>
        <Button
          icon={this.props.icon}
          onClick={() => this.triggerFileUploaderClick()}
          type="button"
          variant="light"
        >
          {this.props.buttonText}
          <div ref={(input: any) => (this.fileInputRef = input)}>
            <FileUploader
              hidden
              accept={this.props.accept}
              name="fileUploader"
              storageRef={storage.ref(this.props.storagePath)}
              onUploadStart={this.handleUploadStart}
              onUploadError={this.handleUploadError}
              onUploadSuccess={this.handleUploadSuccess}
              onProgress={this.handleProgress}
            />
          </div>
        </Button>
        <Flex p={0} mt={3}>
          {this.renderProgressBar()}
        </Flex>
      </>
    )
  }
}

FirebaseFileUploader.defaultProps = {
  buttonText: 'Upload',
  accept: '*',
}<|MERGE_RESOLUTION|>--- conflicted
+++ resolved
@@ -5,11 +5,8 @@
 import { Button } from '../Button'
 import { IGlyphs } from '../Icons'
 import { Flex } from 'rebass'
-<<<<<<< HEAD
 import Loader from '../Loader'
-=======
 import { logger } from 'src/logger'
->>>>>>> e0f6cde0
 /*
 This component takes a folder storage path and uploads files to firebase storage
 onUploadSucess allows URLs of completed uploads to be passed back to parent component
