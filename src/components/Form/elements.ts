--- conflicted
+++ resolved
@@ -1,24 +1,14 @@
 import styled, { css } from 'styled-components'
 import theme from 'src/themes/styled.theme'
-
-<<<<<<< HEAD
-export const inputStyles = css`
-  border: 1px solid #dce4e5;
+interface IFormElement {
+  invalid?: boolean
+}
+export const inputStyles = ({ invalid }: IFormElement) => css`
+  border: 1px solid ${invalid ? theme.colors.error : theme.colors.black};
   border-radius: 5px;
   font-family: 'Inter', Arial, sans-serif;
   font-size: ${theme.fontSizes[1] + 'px'};
   background: ${theme.colors.background};
-=======
-interface IFormElement {
-  invalid?: boolean
-}
-
-export const inputStyles = ({ invalid }: IFormElement) => css`
-  border: 1px solid ${invalid ? theme.colors.error : theme.colors.black};
-  border-radius: 4px;
-  font-size: ${theme.fontSizes[2] + 'px'};
-  background: white;
->>>>>>> e49ba4fe
   width: 100%;
   box-sizing: border-box;
   margin-bottom: 10px;
@@ -51,11 +41,8 @@
 `
 
 // generic container used for some custom component fields
-<<<<<<< HEAD
-export const FieldContainer = styled.div`
+export const FieldContainer = styled.div<IFormElement>`
   width: 100%;
-=======
-export const FieldContainer = styled.div<IFormElement>`
   ${inputStyles};
   border: 'none';
   padding: 0;
@@ -66,5 +53,4 @@
   color: ${theme.colors.error};
   font-size: ${theme.fontSizes[0]}px;
   height: ${theme.space[0]};
->>>>>>> e49ba4fe
 `