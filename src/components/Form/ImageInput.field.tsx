import React from 'react'
import { ImageInput } from '../ImageInput/ImageInput'
import { IFieldProps } from './Fields'
import { FieldContainer, ErrorMessage } from './elements'

<<<<<<< HEAD
=======
interface IExtendedFieldProps extends IFieldProps {
  // add additional onChange style method to respond more directly to value changes
  // without need for react-final-form listener
  customChange?: (location) => void
}

>>>>>>> 9dadd4b7
export const ImageInputField = ({
  input,
  meta,
  'data-cy': dataCy,
<<<<<<< HEAD
  ...rest
}: IFieldProps) => (
  <>
    <FieldContainer invalid={meta.touched && meta.error} data-cy={dataCy}>
=======
  customChange,
  ...rest
}: IExtendedFieldProps) => (
  <>
    <FieldContainer
      style={{ height: '100%', width: '100%', overflow: 'hidden' }}
      invalid={meta.touched && meta.error}
      data-cy={dataCy}
    >
>>>>>>> 9dadd4b7
      <ImageInput
        {...rest}
        // as validation happens on blur also want to artificially trigger when values change
        // (no native blur event)
        onFilesChange={file => {
          input.onChange(file)
          if (customChange) {
            customChange(file)
          }
          input.onBlur()
        }}
      />
    </FieldContainer>
    {meta.error && meta.touched && <ErrorMessage>{meta.error}</ErrorMessage>}
  </>
)<|MERGE_RESOLUTION|>--- conflicted
+++ resolved
@@ -3,25 +3,16 @@
 import { IFieldProps } from './Fields'
 import { FieldContainer, ErrorMessage } from './elements'
 
-<<<<<<< HEAD
-=======
 interface IExtendedFieldProps extends IFieldProps {
   // add additional onChange style method to respond more directly to value changes
   // without need for react-final-form listener
   customChange?: (location) => void
 }
 
->>>>>>> 9dadd4b7
 export const ImageInputField = ({
   input,
   meta,
   'data-cy': dataCy,
-<<<<<<< HEAD
-  ...rest
-}: IFieldProps) => (
-  <>
-    <FieldContainer invalid={meta.touched && meta.error} data-cy={dataCy}>
-=======
   customChange,
   ...rest
 }: IExtendedFieldProps) => (
@@ -31,7 +22,6 @@
       invalid={meta.touched && meta.error}
       data-cy={dataCy}
     >
->>>>>>> 9dadd4b7
       <ImageInput
         {...rest}
         // as validation happens on blur also want to artificially trigger when values change
