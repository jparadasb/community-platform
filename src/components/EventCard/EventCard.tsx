--- conflicted
+++ resolved
@@ -5,29 +5,7 @@
 import FlagIconEvents from 'src/components/Icons/FlagIcon/FlagIcon'
 import { IEvent } from '../../models/events.models'
 import { getMonth, getDay } from 'src/utils/helpers'
-<<<<<<< HEAD
-import Heading from 'src/components/Heading'
-import { zIndex } from 'src/themes/styled.theme'
-
-const GoToEventLink = styled(ExternalLink)`
-  padding-right: 30px;
-  position: relative;
-  &:after {
-    content: '';
-    background-image: url(${ImageTargetBlank});
-    width: 20px;
-    height: 20px;
-    z-index: ${zIndex.level};
-    background-size: contain;
-    background-repeat: no-repeat;
-    position: absolute;
-    top: -5px;
-    right: 0px;
-  }
-`
-=======
 import { LinkTargetBlank } from '../Links/LinkTargetBlank/LinkTargetBlank'
->>>>>>> b7a87694
 
 interface IProps {
   event: IEvent
