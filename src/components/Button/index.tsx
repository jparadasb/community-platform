import React from 'react'

import Icon from 'src/components/Icons'
import {
  ColorProps,
  SpaceProps,
  WidthProps,
  ButtonStyleProps,
} from 'styled-system'
import { BaseButton, Label } from './elements'

// extend to allow any default button props (e.g. onClick) to also be passed
export interface IBtnProps extends React.ButtonHTMLAttributes<HTMLElement> {
  icon?: string
  disabled?: boolean
}

<<<<<<< HEAD
const StyledButton = ({ children, ...props }) => (
  <BaseButton {...props}>{children}</BaseButton>
)

type disabledProp = { boolean? : false };

=======
>>>>>>> dcc1aa3d
type BtnProps = IBtnProps &
  SpaceProps &
  WidthProps &
  ButtonStyleProps &
  ColorProps

export const Button = (props: BtnProps) => (
  <StyledButton px={3} {...props}>
    {props.icon && <Icon glyph={props.icon} />}
    <Label>{props.children}</Label>
  </StyledButton>
)

Button.defaultProps = {
  className: 'button',
  variant: 'primary',
}<|MERGE_RESOLUTION|>--- conflicted
+++ resolved
@@ -15,15 +15,12 @@
   disabled?: boolean
 }
 
-<<<<<<< HEAD
 const StyledButton = ({ children, ...props }) => (
   <BaseButton {...props}>{children}</BaseButton>
 )
 
 type disabledProp = { boolean? : false };
 
-=======
->>>>>>> dcc1aa3d
 type BtnProps = IBtnProps &
   SpaceProps &
   WidthProps &
