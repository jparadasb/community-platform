import React from 'react'
import Icon from 'src/components/Icons'
import styled, { css } from 'styled-components'
import {
  Button as RebassButton,
  ButtonProps as RebassButtonProps,
} from 'rebass'

const baseStyles = css`
  min-height: 50px;
  border-radius: 5px;
  display: flex;
  flex: none;
  align-self: center;
  align-items: center;
  justify-content: center;
  white-space: nowrap;
  word-break: keep-all;
`
/* cursor: ${props => (props.disabled ? 'not-allowed' : 'pointer')}; */

export const BaseButton = styled(RebassButton)`
  ${baseStyles}
`

export const Label = styled.span`
  text-transform: uppercase;
  text-decoration: none;
  display: block;
  flex: 0 0 auto;
  line-height: inherit;
  color: inherit;
  align-self: center;
`

// extend to allow any default button props (e.g. onClick) to also be passed
export interface IBtnProps extends React.ButtonHTMLAttributes<HTMLElement> {
  icon?: string
  disabled?: boolean
}

<<<<<<< HEAD
interface IDisabledProp {
  disabled?: boolean
}

type BtnProps = IBtnProps & RebassButtonProps & IDisabledProp

const StyledButton = ({ children, ...props }) => (
  <BaseButton {...props}>{children}</BaseButton>
)
=======
const StyledButton = ({ children, ...props }) => (
  <BaseButton {...props}>{children}</BaseButton>
)

type disabledProp = { boolean? : false };

type BtnProps = IBtnProps &
  SpaceProps &
  WidthProps &
  ButtonStyleProps &
  ColorProps
>>>>>>> c59e50e8

export const Button = (props: BtnProps) => (
  <StyledButton className="button" variant="primary" px={3} {...props}>
    {props.icon && <Icon glyph={props.icon} />}
    <Label>{props.children}</Label>
  </StyledButton>
)

Button.defaultProps = {
  className: 'button',
  variant: 'primary',
}<|MERGE_RESOLUTION|>--- conflicted
+++ resolved
@@ -39,7 +39,6 @@
   disabled?: boolean
 }
 
-<<<<<<< HEAD
 interface IDisabledProp {
   disabled?: boolean
 }
@@ -49,19 +48,6 @@
 const StyledButton = ({ children, ...props }) => (
   <BaseButton {...props}>{children}</BaseButton>
 )
-=======
-const StyledButton = ({ children, ...props }) => (
-  <BaseButton {...props}>{children}</BaseButton>
-)
-
-type disabledProp = { boolean? : false };
-
-type BtnProps = IBtnProps &
-  SpaceProps &
-  WidthProps &
-  ButtonStyleProps &
-  ColorProps
->>>>>>> c59e50e8
 
 export const Button = (props: BtnProps) => (
   <StyledButton className="button" variant="primary" px={3} {...props}>
