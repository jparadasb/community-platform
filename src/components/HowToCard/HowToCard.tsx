--- conflicted
+++ resolved
@@ -4,11 +4,7 @@
 import Flex from 'src/components/Flex'
 import ModerationStatusText from 'src/components/ModerationStatusText'
 import { Link } from 'src/components/Links'
-<<<<<<< HEAD
-import FlagIconEvents from 'src/components/Icons/FlagIcon/FlagIcon'
-=======
 import { FlagIconHowTos } from 'src/components/Icons/FlagIcon/FlagIcon'
->>>>>>> ec7704d0
 import TagDisplay from 'src/components/Tags/TagDisplay/TagDisplay'
 import { IHowtoDB } from '../../models/howto.models'
 import Heading from 'src/components/Heading'
@@ -51,11 +47,7 @@
         </Heading>
         <Flex alignItems="center">
           {props.howto.creatorCountry && (
-<<<<<<< HEAD
-            <FlagIconEvents code={props.howto.creatorCountry} />
-=======
             <FlagIconHowTos code={props.howto.creatorCountry} />
->>>>>>> ec7704d0
           )}
           <Text auxiliary my={2} ml={1}>
             By {props.howto._createdBy}
