import * as React from 'react'
import * as ReactDOM from 'react-dom'
import { Provider } from 'mobx-react'
// import reportWebVitals from './reportWebVitals'

import { ThemeProvider } from 'styled-components'
import styledTheme from 'src/themes/styled.theme'

import { Routes } from './pages'
import { RootStore } from './stores'
import { GlobalStyle } from './themes/app.globalStyles'

<<<<<<< HEAD
import { register } from './registerServiceWorker'
=======
import * as serviceWorkerRegistration from './serviceWorkerRegistration'

>>>>>>> 59ca0984
import { SWUpdateNotification } from './pages/common/SWUpdateNotification/SWUpdateNotification'
import ErrorBoundary from './common/ErrorBoundary'
import { initErrorHandler } from './common/errors'

initErrorHandler()
const rootStore = new RootStore()

/**
 * Additional store and db exports for use in modern context consumers
 * @example const {userStore} = useCommonStores()
 */
export const rootStoreContext = React.createContext<RootStore>(rootStore)
export const useCommonStores = () =>
  React.useContext<RootStore>(rootStoreContext)
export const dbContext = React.createContext({ db: rootStore.dbV2 })
export const useDB = () => React.useContext(dbContext)

ReactDOM.render(
  // provider makes all stores available through the app via @inject
  <Provider {...rootStore.stores}>
    <ThemeProvider theme={styledTheme}>
      <>
        <ErrorBoundary>
          <Routes />
        </ErrorBoundary>
        <SWUpdateNotification />
        <GlobalStyle />
      </>
    </ThemeProvider>
  </Provider>,
  document.getElementById('root') as HTMLElement,
)

<<<<<<< HEAD
// Register service worker with callbacks
register({
  onSuccess: registration =>
    rootStore.stores.platformStore.setServiceWorkerStatus(
      'success',
      registration,
    ),
  onUpdate: registration =>
    rootStore.stores.platformStore.setServiceWorkerStatus(
      'updated',
      registration,
    ),
})
=======
// callback function updates global store when service worker registered
const onUpdate = () => {
  console.log('sw updated receive in index')
  rootStore.stores.platformStore.setServiceWorkerStatus('updated')
}

serviceWorkerRegistration.register({ onUpdate })

// If you want to start measuring performance in your app, pass a function
// to log results (for example: reportWebVitals(console.log))
// or send to an analytics endpoint. Learn more: https://bit.ly/CRA-vitals

// reportWebVitals()
>>>>>>> 59ca0984
<|MERGE_RESOLUTION|>--- conflicted
+++ resolved
@@ -10,12 +10,7 @@
 import { RootStore } from './stores'
 import { GlobalStyle } from './themes/app.globalStyles'
 
-<<<<<<< HEAD
-import { register } from './registerServiceWorker'
-=======
 import * as serviceWorkerRegistration from './serviceWorkerRegistration'
-
->>>>>>> 59ca0984
 import { SWUpdateNotification } from './pages/common/SWUpdateNotification/SWUpdateNotification'
 import ErrorBoundary from './common/ErrorBoundary'
 import { initErrorHandler } from './common/errors'
@@ -49,9 +44,7 @@
   document.getElementById('root') as HTMLElement,
 )
 
-<<<<<<< HEAD
-// Register service worker with callbacks
-register({
+serviceWorkerRegistration.register({
   onSuccess: registration =>
     rootStore.stores.platformStore.setServiceWorkerStatus(
       'success',
@@ -63,18 +56,9 @@
       registration,
     ),
 })
-=======
-// callback function updates global store when service worker registered
-const onUpdate = () => {
-  console.log('sw updated receive in index')
-  rootStore.stores.platformStore.setServiceWorkerStatus('updated')
-}
-
-serviceWorkerRegistration.register({ onUpdate })
 
 // If you want to start measuring performance in your app, pass a function
 // to log results (for example: reportWebVitals(console.log))
 // or send to an analytics endpoint. Learn more: https://bit.ly/CRA-vitals
 
-// reportWebVitals()
->>>>>>> 59ca0984
+// reportWebVitals()