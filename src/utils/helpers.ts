--- conflicted
+++ resolved
@@ -66,20 +66,15 @@
   if (!user) {
     return false
   }
-<<<<<<< HEAD
-  const roles = user.userRoles ? user.userRoles : []
-=======
   const roles =
     user.userRoles && Array.isArray(user.userRoles) ? user.userRoles : []
 
->>>>>>> 25d1ccec
   if (roles.includes('admin') || roles.includes('super-admin')) {
     return true
   } else {
     return false
   }
 }
-<<<<<<< HEAD
 
 export const needsModeration = (doc: IModerable, user?: IUser) => {
   if (!hasAdminRights(user)) {
@@ -88,8 +83,6 @@
   return doc.moderation !== 'accepted'
 }
 
-=======
->>>>>>> 25d1ccec
 export const isAllowToEditContent = (doc: IEditableDoc, user?: IUser) => {
   if (!user) {
     return false
