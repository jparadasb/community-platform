import { IUser } from '../models/models'

<<<<<<< HEAD
export const MOCK_USERS: IUser[] = [
  {
    altName: 'chrismclarke',
    email: 'chris@email.com',
    firstName: 'Chris',
    id: '_demo_001',
    lastName: 'Clarke',
    verified: true,
    language: 'en',
  },
  {
    altName: 'benj',
    email: 'benj@email.com',
    firstName: 'Benjamin',
    id: '_demo_002',
    lastName: 'Gammaire',
    verified: true,
    language: 'fr',
  },
]
=======
export const MOCK_USER: IUser = {
  altName: 'example',
  email: '',
  firstName: '',
  id: '',
  lastName: '',
  verified: true,
  _created: new Date(),
  _modified: new Date(),
}
>>>>>>> 18a621e7
<|MERGE_RESOLUTION|>--- conflicted
+++ resolved
@@ -1,27 +1,5 @@
 import { IUser } from '../models/models'
 
-<<<<<<< HEAD
-export const MOCK_USERS: IUser[] = [
-  {
-    altName: 'chrismclarke',
-    email: 'chris@email.com',
-    firstName: 'Chris',
-    id: '_demo_001',
-    lastName: 'Clarke',
-    verified: true,
-    language: 'en',
-  },
-  {
-    altName: 'benj',
-    email: 'benj@email.com',
-    firstName: 'Benjamin',
-    id: '_demo_002',
-    lastName: 'Gammaire',
-    verified: true,
-    language: 'fr',
-  },
-]
-=======
 export const MOCK_USER: IUser = {
   altName: 'example',
   email: '',
@@ -31,5 +9,4 @@
   verified: true,
   _created: new Date(),
   _modified: new Date(),
-}
->>>>>>> 18a621e7
+}