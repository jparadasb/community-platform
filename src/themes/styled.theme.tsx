--- conflicted
+++ resolved
@@ -16,7 +16,6 @@
   error: '#f44336',
 }
 
-<<<<<<< HEAD
 export type ButtonVariants =
   | 'primary'
   | 'outline'
@@ -25,11 +24,7 @@
   | 'light'
 
 const buttons = {
-  height: '50px',
-=======
-export const buttons = {
   height: '40px',
->>>>>>> 9de270aa
   primary: {
     color: colors.black,
     backgroundColor: colors.white,
@@ -55,21 +50,11 @@
 }
 
 const space = [0, 4, 8, 16, 32, 64, 128]
-
 const radii = space
-
 const fontSizes = [10, 12, 15, 18, 24, 32, 40, 56, 72]
-
-<<<<<<< HEAD
+const breakpoints = ['32em', '48em', '64em']
 const maxContainerWidth = 1280
-=======
-export const breakpoints = ['32em', '48em', '64em']
-
-export const maxContainerWidth = 1280
->>>>>>> 9de270aa
-
 const regular = 400
-
 const bold = 600
 
 export default {
