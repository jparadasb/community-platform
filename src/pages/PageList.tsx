import * as React from 'react'
import { HowtoPage } from './Howto/Howto'
import { SettingsPage } from './Settings'
import { SITE } from 'src/config/config'
import { EventsPage } from './Events/Events'
import { AdminPage } from './admin/Admin'
import { MapsPage } from './Maps/Maps'
import { User } from './User/User'
import { ExternalEmbed } from 'src/components/ExternalEmbed/ExternalEmbed'
import PageContainer from 'src/components/Layout/PageContainer'

export interface IPageMeta {
  path: string
  component: any
  title: string
  description: string
  exact?: boolean
  fullPageWidth?: boolean
}

const howTo = {
  path: '/how-to',
  component: <HowtoPage />,
  title: 'How-to',
  description: 'Welcome to how-to',
}
const settings = {
  path: '/settings',
  component: <SettingsPage />,
  title: 'Settings',
  description: 'Settings',
}
const user = {
  path: '/u',
  component: <User />,
  title: 'User profile',
  description: 'User profile',
}
<<<<<<< HEAD
const academy = {
  path: '/academy',
  component: (
    <ExternalEmbed src="https://onearmyworld.github.io/docs-demo/docs/intro" />
  ),
  title: 'Academy',
  description: 'Demo external page embed',
  fullPageWidth: true,
}
const feedback = {
  path: '/feedback',
  component: <FeedbackPage />,
  title: 'Feedback',
  description: 'Let us know what you think!',
}
const discussions = {
  path: '/discussions',
  component: <DiscussionsPage />,
  title: 'Discussions',
  description: '',
}
=======
>>>>>>> e49ba4fe
const events = {
  path: '/events',
  component: <EventsPage />,
  title: 'Events',
  description: 'Welcome to Events',
}
const maps = {
  path: '/map',
  component: <MapsPage />,
  title: 'Map',
  description: 'Welcome to the Map',
  fullPageWidth: true,
}
const admin = {
  path: '/admin',
  component: <AdminPage />,
  title: 'Admin',
  description: '',
}

// community pages (various pages hidden on production build)
<<<<<<< HEAD
const devCommunityPages = [howTo, events, maps, academy]
const prodCommunityPages = [howTo, events]
=======
const devCommunityPages = [howTo, events, maps]
const prodCommunityPages = [howTo, events, maps]
>>>>>>> e49ba4fe
const communityPages =
  SITE === 'production' ? prodCommunityPages : devCommunityPages
// community 'more' dropdown pages (various pages hidden on production build)
const devCommunityPagesMore = []
const prodCommunityPagesMore = []
const communityPagesMore =
  SITE === 'production' ? prodCommunityPagesMore : devCommunityPagesMore

export const COMMUNITY_PAGES: IPageMeta[] = communityPages
export const COMMUNITY_PAGES_MORE: IPageMeta[] = communityPagesMore
export const COMMUNITY_PAGES_PROFILE: IPageMeta[] = [settings]
export const ADMIN_PAGES: IPageMeta[] = [admin]
export const NO_HEADER_PAGES: IPageMeta[] = [user]<|MERGE_RESOLUTION|>--- conflicted
+++ resolved
@@ -36,30 +36,15 @@
   title: 'User profile',
   description: 'User profile',
 }
-<<<<<<< HEAD
 const academy = {
   path: '/academy',
   component: (
-    <ExternalEmbed src="https://onearmyworld.github.io/docs-demo/docs/intro" />
+    <ExternalEmbed src="https://onearmy.github.io/docs-demo/docs/intro" />
   ),
   title: 'Academy',
   description: 'Demo external page embed',
   fullPageWidth: true,
 }
-const feedback = {
-  path: '/feedback',
-  component: <FeedbackPage />,
-  title: 'Feedback',
-  description: 'Let us know what you think!',
-}
-const discussions = {
-  path: '/discussions',
-  component: <DiscussionsPage />,
-  title: 'Discussions',
-  description: '',
-}
-=======
->>>>>>> e49ba4fe
 const events = {
   path: '/events',
   component: <EventsPage />,
@@ -81,13 +66,8 @@
 }
 
 // community pages (various pages hidden on production build)
-<<<<<<< HEAD
 const devCommunityPages = [howTo, events, maps, academy]
-const prodCommunityPages = [howTo, events]
-=======
-const devCommunityPages = [howTo, events, maps]
 const prodCommunityPages = [howTo, events, maps]
->>>>>>> e49ba4fe
 const communityPages =
   SITE === 'production' ? prodCommunityPages : devCommunityPages
 // community 'more' dropdown pages (various pages hidden on production build)
