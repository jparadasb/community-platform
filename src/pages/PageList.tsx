--- conflicted
+++ resolved
@@ -2,7 +2,6 @@
 import { SITE } from 'src/config/config'
 import { CSSObject } from '@styled-system/css'
 import { Route } from 'react-router'
-<<<<<<< HEAD
 import ExternalEmbed from 'src/components/ExternalEmbed/ExternalEmbed'
 
 /**
@@ -29,12 +28,8 @@
 )
 const PrivacyPolicy = lazy(() => import('./policy/privacy'))
 const TermsPolicy = lazy(() => import('./policy/terms'))
-=======
-import { PrivacyPolicy } from './policy/privacy'
-import { TermsPolicy } from './policy/terms'
 import { ResearchModule } from './Research'
 import { UserRole } from 'src/models/user.models'
->>>>>>> 6ae116b5
 
 export interface IPageMeta {
   path: string
