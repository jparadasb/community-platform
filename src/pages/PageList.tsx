--- conflicted
+++ resolved
@@ -1,9 +1,4 @@
-<<<<<<< HEAD
-import React, { lazy } from 'react'
-=======
-import { HowtoPage } from './Howto/Howto'
-import { SettingsPage } from './Settings'
->>>>>>> 59ca0984
+import { lazy } from 'react'
 import { SITE } from 'src/config/config'
 import { CSSObject } from '@styled-system/css'
 import { Route } from 'react-router'
