--- conflicted
+++ resolved
@@ -50,12 +50,12 @@
 import { IUploadedFileMeta } from 'src/stores/storage'
 import { IConvertedFileMeta } from 'src/components/ImageInput/ImageInput'
 import { Loader } from 'src/components/Loader'
-<<<<<<< HEAD
+
 import { AuthWrapper } from 'src/components/Auth/AuthWrapper'
 import { AdminContact } from 'src/components/AdminContact/AdminContact'
-=======
+
 import { IUser } from 'src/models/user.models'
->>>>>>> 18786ed4
+
 
 interface IRouterCustomParams {
   id: string
