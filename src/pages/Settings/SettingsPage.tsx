import * as React from 'react'
import Flex from 'src/components/Flex'
import { IUserPP } from 'src/models/user_pp.models'
import { UserStore } from 'src/stores/User/user.store'
import { observer, inject } from 'mobx-react'
import { toJS } from 'mobx'
import { UserInfosSection } from './content/formSections/UserInfos.section'
import { ImportDHForm } from './content/formSections/ImportDH.form'
import { FocusSection } from './content/formSections/Focus.section'
import { ExpertiseSection } from './content/formSections/Expertise.section'
import { WorkspaceSection } from './content/formSections/Workspace.section'
import { CollectionSection } from './content/formSections/Collection.section'
import { AccountSettingsSection } from './content/formSections/AccountSettings.section'
import { Button } from 'src/components/Button'
import {
  CreateProfileGuidelines,
  EditProfileGuidelines,
} from './content/PostingGuidelines'
import Heading from 'src/components/Heading'

import { TextNotification } from 'src/components/Notification/TextNotification'
import { Form } from 'react-final-form'
import arrayMutators from 'final-form-arrays'
import { UserMapPinSection } from './content/formSections/MapPin.section'
import theme from 'src/themes/styled.theme'
import { INITIAL_VALUES } from './Template'
import { Box } from 'rebass'
import { ILocation } from 'src/models/common.models'

export interface IFormValues extends Partial<IUserPP> {
  // form values are simply subset of user profile fields
}
interface IProps {
  user: IUserPP
  userStore: UserStore
}
interface IInjectedProps extends IProps {
  userStore: UserStore
}

interface IState {
  editMode: boolean
  customFormValues: IFormValues
  user: IUserPP
  showNotification: boolean
  showDeleteDialog?: boolean
  isFocusSelected: boolean
  isWTSelected: boolean
}

@inject('userStore')
@observer
export class UserSettings extends React.Component<IProps, IState> {
  constructor(props: IProps) {
    super(props)
    const user = this.injected.userStore.user
    this.state = {
      editMode: false,
      customFormValues: user ? user : {},
      showNotification: false,
      user: props.user,
      isFocusSelected: user ? true : false,
      isWTSelected: true,
    }
  }

  get injected() {
    return this.props as IInjectedProps
  }

  public async saveProfile(values: any) {
    const formValuesConcat = { ...values, ...this.state.customFormValues }
    await this.injected.userStore.updateUserProfile(formValuesConcat)
    this.setState({ showNotification: true })
  }

  public showSaveNotification() {
    this.setState({ showNotification: true })
  }
  public updateLocation(l: ILocation) {
    this.setState({
      customFormValues: {
        ...this.state.customFormValues,
        location: l,
      },
    })
  }
  public checkSubmitErrors() {
    if (!this.state.customFormValues.profileType) {
      this.setState({ isFocusSelected: false })
    }
    if (!this.state.customFormValues.workspaceType) {
      this.setState({ isWTSelected: false })
    }
  }

  render() {
    const user = this.injected.userStore.user!
    const { customFormValues, isFocusSelected, isWTSelected } = this.state
    const readOnly = !this.state.editMode
    // Need to convert mobx observable user object into a Javasrcipt structure using toJS fn
    // to allow final-form-array to display the initial values
    const initialFormValues = user.profileType
      ? toJS(user)
      : { ...toJS(user), ...INITIAL_VALUES }

    return user ? (
      <Form
        onSubmit={v => this.saveProfile(v)}
        initialValues={initialFormValues}
        mutators={{
          ...arrayMutators,
        }}
        validateOnBlur
        render={({ submitting, values, invalid, errors, handleSubmit }) => {
          const disabled = invalid || submitting
          return (
            <Flex mx={-2} bg={'inherit'} flexWrap="wrap">
              <Flex bg="inherit" px={2} width={[1, 1, 2 / 3]} my={4}>
                <Box width="100%">
                  <form id="userProfileForm" onSubmit={handleSubmit}>
                    {/* How To Info */}
                    <Flex flexDirection={'column'}>
                      <Flex
                        card
                        mediumRadius
                        bg={theme.colors.softblue}
                        px={3}
                        py={2}
                      >
                        {!user.profileType ? (
                          <Heading medium>Create profile</Heading>
                        ) : (
                          <Heading medium>Edit profile</Heading>
                        )}
                      </Flex>
                      <FocusSection
                        user={user}
                        onInputChange={v => {
                          this.setState({
                            customFormValues: {
                              ...this.state.customFormValues,
                              profileType: v,
                            },
                            isFocusSelected: true,
                          })
                        }}
<<<<<<< HEAD
                        showSubmitErrors={!isFocusSelected}
=======
>>>>>>> 16e15774
                      />
                      {customFormValues.profileType === 'workspace' && (
                        <>
                          <WorkspaceSection
                            user={user}
                            onInputChange={v =>
                              this.setState({
                                customFormValues: {
                                  ...this.state.customFormValues,
                                  workspaceType: v,
                                },
                                isWTSelected: true,
                              })
                            }
                            showSubmitErrors={!isWTSelected}
                          />
                          <UserInfosSection user={user} />
                          <UserMapPinSection
                            onInputChange={v => this.updateLocation(v)}
                            user={user}
                          />
                        </>
                      )}
                      {customFormValues.profileType === 'collection-point' && (
                        <>
                          <UserInfosSection user={user} />
                          <CollectionSection
                            onInputChange={v => console.log(v)}
                            user={user}
                          />
                          <UserMapPinSection
                            onInputChange={v => this.updateLocation(v)}
                            user={user}
                          />
                        </>
                      )}
                      {customFormValues.profileType === 'community-builder' && (
                        <>
                          <UserInfosSection user={user} />
                          <UserMapPinSection
                            onInputChange={v => this.updateLocation(v)}
                            user={user}
                          />
                        </>
                      )}
                      {customFormValues.profileType === 'machine-builder' && (
                        <>
                          <UserInfosSection user={user} />
                          <ExpertiseSection user={user} />
                          <UserMapPinSection
                            onInputChange={v => this.updateLocation(v)}
                            user={user}
                          />
                        </>
                      )}
                      {customFormValues.profileType === 'member' && (
                        <>
                          <UserInfosSection user={user} />
                        </>
                      )}
                      {customFormValues.profileType === undefined && <></>}
                    </Flex>
                  </form>
                  <AccountSettingsSection />
                </Box>
              </Flex>
              {/* post guidelines container */}
              <Flex
                flexDirection={'column'}
                width={[1, 1, 1 / 3]}
                height={'100%'}
                bg="inherit"
                px={2}
                mt={4}
              >
                <Box sx={{ position: 'fixed', maxWidth: '400px' }}>
                  {!user.profileType ? (
                    <CreateProfileGuidelines />
                  ) : (
                    <EditProfileGuidelines />
                  )}
                  <Button
                    data-cy="save"
                    onClick={() => {
                      const form = document.getElementById('userProfileForm')
                      if (typeof form !== 'undefined' && form !== null) {
                        form.dispatchEvent(
                          new Event('submit', { cancelable: true }),
                        )
                        this.checkSubmitErrors()
                      }
                    }}
                    width={1}
                    mt={3}
                    variant={'primary'}
                    type="submit"
                    disabled={submitting}
                  >
                    Save profile
                  </Button>
                  <div style={{ float: 'right' }}>
                    <TextNotification
                      text="profile saved"
                      icon="check"
                      show={this.state.showNotification}
                    />
                  </div>
                </Box>
              </Flex>
            </Flex>
          )
        }}
      />
    ) : null
  }
}<|MERGE_RESOLUTION|>--- conflicted
+++ resolved
@@ -145,10 +145,7 @@
                             isFocusSelected: true,
                           })
                         }}
-<<<<<<< HEAD
                         showSubmitErrors={!isFocusSelected}
-=======
->>>>>>> 16e15774
                       />
                       {customFormValues.profileType === 'workspace' && (
                         <>
