import * as React from 'react'
import Flex from 'src/components/Flex'
import { IUser } from 'src/models/user.models'
import { UserStore } from 'src/stores/User/user.store'
import { SettingsEditForm } from './content/SettingsEdit.form'
import { ChangePasswordForm } from './content/ChangePassword.form'
import { ImportDHForm } from './content/ImportDH.form'
import { Button } from 'src/components/Button'
import { PostingGuidelines } from './content/PostingGuidelines'
import Heading from 'src/components/Heading'
import Text from 'src/components/Text'
<<<<<<< HEAD
import styled from 'styled-components'
=======
import { UserMapPinEdit } from './content/UserMapPinEdit'
import { ProfileDelete } from './content/ProfileDelete'
>>>>>>> e49ba4fe

interface IProps {
  user: IUser
  userStore: UserStore
}
interface IState {
  editMode: boolean
  user: IUser
  showNotification: boolean
  showDeleteDialog?: boolean
}

const FormContainer = styled.div`
  width: 100%;
`
export class UserSettings extends React.Component<IProps, IState> {
  constructor(props: IProps) {
    super(props)
    this.state = { editMode: false, showNotification: false, user: props.user }
  }

  public showSaveNotification() {
    this.setState({ showNotification: true })
  }

  public deleteProfile(reauthPw: string) {
    this.props.userStore.deleteUser(reauthPw)
  }

  public render() {
    const readOnly = !this.state.editMode

    return (
      <Flex mx={-2} bg={'inherit'} flexWrap="wrap">
        <Flex bg="inherit" px={2} width={[1, 1, 2 / 3]} my={4}>
          <FormContainer>
            {/* How To Info */}
            <Flex flexDirection={'column'}>
              <Flex card mediumRadius bg={'softblue'} px={3} py={2}>
                <Heading medium>Edit profile</Heading>
              </Flex>
              <Flex
                card
                mediumRadius
                bg={'white'}
                mt={5}
                flexWrap="wrap"
                flexDirection="column"
              >
                <Heading small arrowDown p={4}>
                  Focus
                </Heading>
              </Flex>
              <Flex
                card
                mediumRadius
                bg={'white'}
                mt={5}
                p={4}
                flexWrap="wrap"
                flexDirection="column"
              >
                <Heading small>Workspace</Heading>
              </Flex>
              <Flex
                card
                mediumRadius
                bg={'white'}
                mt={5}
                p={4}
                flexWrap="wrap"
                flexDirection="column"
              >
                <Heading small>Info</Heading>
              </Flex>

              <Flex
                card
                mediumRadius
                bg={'white'}
                mt={5}
                p={4}
                flexWrap="wrap"
                flexDirection="column"
              >
                <Heading small mb={3}>
                  Intro
                </Heading>
                <Text mb={3}>{this.state.user.userName}</Text>
                <ImportDHForm {...readOnly} />
              </Flex>
              <Flex
                card
                mediumRadius
                bg={'white'}
                mt={5}
                p={4}
                flexWrap="wrap"
                flexDirection="column"
              >
                <Heading small mb={3}>
                  Account settings
                </Heading>
                <ChangePasswordForm
                  {...readOnly}
                  userStore={this.props.userStore}
                />
              </Flex>
              <SettingsEditForm
                onProfileSave={() => this.showSaveNotification()}
              />
            </Flex>
          </FormContainer>
        </Flex>
        {/* post guidelines container */}
        <Flex
          flexDirection={'column'}
          width={[1, 1, 1 / 3]}
          height={'100%'}
          bg="inherit"
          px={2}
          mt={4}
        >
          <PostingGuidelines />
          <Button
            onClick={() => {
              const form = document.getElementById('userProfileForm')
              if (typeof form !== 'undefined' && form !== null) {
                form.dispatchEvent(new Event('submit', { cancelable: true }))
              }
            }}
            width={1}
            mt={3}
            variant={'primary'}
            type="submit"
          >
            Save profile
          </Button>
<<<<<<< HEAD
        </Flex>
      </Flex>
=======
          <div style={{ float: 'right' }}>
            <TextNotification
              text="profile saved"
              icon="check"
              show={this.state.showNotification}
            />
          </div>
        </BoxContainer>
        <ProfileDelete
          onConfirmation={reauthPw => this.deleteProfile(reauthPw)}
        />
      </FlexContainer>
>>>>>>> e49ba4fe
    )
  }
}<|MERGE_RESOLUTION|>--- conflicted
+++ resolved
@@ -9,12 +9,10 @@
 import { PostingGuidelines } from './content/PostingGuidelines'
 import Heading from 'src/components/Heading'
 import Text from 'src/components/Text'
-<<<<<<< HEAD
 import styled from 'styled-components'
-=======
+import { TextNotification } from 'src/components/Notification/TextNotification'
 import { UserMapPinEdit } from './content/UserMapPinEdit'
 import { ProfileDelete } from './content/ProfileDelete'
->>>>>>> e49ba4fe
 
 interface IProps {
   user: IUser
@@ -153,10 +151,6 @@
           >
             Save profile
           </Button>
-<<<<<<< HEAD
-        </Flex>
-      </Flex>
-=======
           <div style={{ float: 'right' }}>
             <TextNotification
               text="profile saved"
@@ -164,12 +158,11 @@
               show={this.state.showNotification}
             />
           </div>
-        </BoxContainer>
+        </Flex>
         <ProfileDelete
           onConfirmation={reauthPw => this.deleteProfile(reauthPw)}
         />
-      </FlexContainer>
->>>>>>> e49ba4fe
+      </Flex>
     )
   }
 }