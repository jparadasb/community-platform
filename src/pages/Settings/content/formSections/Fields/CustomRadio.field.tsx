--- conflicted
+++ resolved
@@ -13,11 +13,8 @@
   subText?: string
   name: string
   fullWidth?: boolean
-<<<<<<< HEAD
   required?: boolean
-=======
   'data-cy'?: string
->>>>>>> 16e15774
 }
 interface IState {
   showDeleteModal: boolean
@@ -43,11 +40,8 @@
       subText,
       name,
       fullWidth,
-<<<<<<< HEAD
       required,
-=======
       'data-cy': dataCy,
->>>>>>> 16e15774
     } = this.props
 
     const classNames: Array<string> = []
