--- conflicted
+++ resolved
@@ -86,15 +86,11 @@
             <Text mb={2} mt={7} medium>
               Where are you based? *
             </Text>
-<<<<<<< HEAD
-            <FlagSelectContainer width={1} alignItems="center" data-cy="country">
-=======
             <FlagSelectContainer
               width={1}
               alignItems="center"
               data-cy="country"
             >
->>>>>>> 9dadd4b7
               <Field
                 name="country"
                 component={FlagSelector}
@@ -118,15 +114,8 @@
             </Text>
             <Box height="100px" width="150px">
               <Field
-<<<<<<< HEAD
-                data-cy={'cover-images'}
-                style={{ width: '100%' }}
-                name={`coverImages`}
-                component={ImageInputField}
-=======
                 id="cover_image"
                 name="coverImages"
->>>>>>> 9dadd4b7
                 validate={required}
                 src={user.coverImages ? user.coverImages[0] : null}
                 component={ImageInputField}
