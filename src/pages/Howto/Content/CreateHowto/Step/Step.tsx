--- conflicted
+++ resolved
@@ -83,20 +83,14 @@
           {/* right */}
           <Box p={0} width={[1, '305px', null]}>
             <Field name={`${step}.images`} component={ImageInputField} multi />
-<<<<<<< HEAD
-          </Box>
-        </Flex>
-      </Box>
-=======
             <Field
               name={`${step}.caption`}
               component={InputField}
               placeholder="Insert Caption"
             />
-          </BoxContainer>
-        </FlexContainer>
-      </BoxContainer>
->>>>>>> 77f34d28
+          </Box>
+        </Flex>
+      </Box>
     )
   }
 }
