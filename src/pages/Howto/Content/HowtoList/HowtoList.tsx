--- conflicted
+++ resolved
@@ -1,25 +1,17 @@
 import * as React from 'react'
-import { Image, Flex, Box } from 'rebass'
+import { Flex, Box } from 'rebass'
 // TODO add loader (and remove this material-ui dep)
 import { Link } from 'src/components/Links'
-import styled from 'styled-components'
 import TagsSelect from 'src/components/Tags/TagsSelect'
 
 import { inject, observer } from 'mobx-react'
 import { HowtoStore } from 'src/stores/Howto/howto.store'
-
-import PpLogo from 'src/assets/images/pp-icon-small.png'
-
 import { Button } from 'src/components/Button'
 import { IHowto } from 'src/models/howto.models'
 import { AuthWrapper } from 'src/components/Auth/AuthWrapper'
-<<<<<<< HEAD
 import MoreContainer from 'src/components/MoreContainer/MoreContainer'
 import HowToCard from 'src/components/HowToCard/HowToCard'
 import Heading from 'src/components/Heading'
-import { ISelectedTags } from 'src/models/tags.model'
-=======
->>>>>>> 4d50ad13
 
 interface InjectedProps {
   howtoStore?: HowtoStore
