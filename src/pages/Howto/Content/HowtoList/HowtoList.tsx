--- conflicted
+++ resolved
@@ -1,19 +1,5 @@
 import * as React from 'react'
 import { Link } from 'react-router-dom'
-<<<<<<< HEAD
-import CardActions from '@material-ui/core/CardActions'
-import CardMedia from '@material-ui/core/CardMedia'
-import CardContent from '@material-ui/core/CardContent'
-import Grid from '@material-ui/core/Grid'
-import Typography from '@material-ui/core/Typography'
-import Card from '@material-ui/core/Card'
-import LinearProgress from '@material-ui/core/LinearProgress'
-import {
-  UsefulIcon,
-  SaveIcon,
-  TickIcon,
-} from 'src/assets/icons/icon_components'
-=======
 import { Card, Image, Box } from 'rebass'
 import { Flex as FlexGrid } from '@rebass/grid'
 import LinearProgress from '@material-ui/core/LinearProgress'
@@ -22,41 +8,12 @@
 import styled from 'styled-components'
 
 import { Button } from 'src/components/Button'
->>>>>>> 9de270aa
 import { IHowto } from 'src/models/howto.models'
-import { TagDisplay } from 'src/components/Tags/TagDisplay/TagDisplay'
-import { CreateButton } from './elements'
 
-<<<<<<< HEAD
-const styles: any = {
-  cards: {
-    height: '100%',
-    display: 'flex',
-    flexDirection: 'column',
-    boxShadow: 'none',
-  },
-  layout: {
-    width: 'auto',
-  },
-  link: {
-    textDecoration: 'none',
-    color: 'black',
-  },
-  cardMedia: {
-    paddingTop: '70%',
-  },
-  cardContent: {},
-  labelContent: {},
-}
-
-=======
->>>>>>> 9de270aa
 interface IProps {
   allHowtos: IHowto[]
 }
 
-<<<<<<< HEAD
-=======
 const CardImage = styled(Image)`
   height: 230px;
   object-fit: cover;
@@ -66,96 +23,25 @@
   height: 170px;
 `
 
->>>>>>> 9de270aa
 export class HowtoList extends React.Component<IProps, any> {
   constructor(props: any) {
     super(props)
   }
 
-  renderCardMedia(howto) {
-    return (
-      <CardMedia
-        style={styles.cardMedia}
-        image={
-          howto.cover_image
-            ? howto.cover_image.downloadUrl
-            : howto.cover_image_url
-        } // eslint-disable-line max-len
-        title="Image title"
-      />
-    )
-  }
-
-  renderCardContent(howto) {
-    return (
-      <CardContent style={styles.cardContent}>
-        <Typography variant="h6">{howto.tutorial_title}</Typography>
-      </CardContent>
-    )
-  }
-
-  renderLabelContent(howto) {
-    return (
-      <CardContent style={styles.labelContent}>
-        {/* placeholder for tags */}
-        <div>
-          {Object.keys(howto.tags).map(k => (
-            <TagDisplay tagKey={k} key={k} />
-          ))}
-        </div>
-      </CardContent>
-    )
-  }
-
-  renderCardActions(howto) {
-    // use passed in howto for user info, other relevant props
-    return (
-      <CardActions>
-        <Typography>username and coverimage</Typography>
-        <UsefulIcon />
-        <SaveIcon />
-        <TickIcon />
-      </CardActions>
-    )
-  }
-
   public render() {
     const { allHowtos } = this.props
     return (
-<<<<<<< HEAD
-      <div>
-        <Link to={'/how-to/create'}>
-          <CreateButton icon={'add'}>create how-to</CreateButton>
-=======
       <>
         <Link to={'/how-to/create'}>
           <Button variant="outline" mx={'auto'} my={3} icon={'add'}>
             create
           </Button>
->>>>>>> 9de270aa
         </Link>
         <React.Fragment>
           <div>
             {allHowtos.length === 0 ? (
               <LinearProgress />
             ) : (
-<<<<<<< HEAD
-              <Grid container spacing={16}>
-                {allHowtos.map((howto: IHowto, index: number) => (
-                  <Grid item key={index} xs={4}>
-                    <Link
-                      to={`/how-to/${encodeURIComponent(howto.slug)}`}
-                      style={styles.link}
-                    >
-                      <Card style={styles.cards} raised={false} square={true}>
-                        {this.renderCardMedia(howto)}
-                        {this.renderCardContent(howto)}
-                        {this.renderLabelContent(howto)}
-                        {this.renderCardActions(howto)}
-                      </Card>
-                    </Link>
-                  </Grid>
-=======
               <FlexGrid flexWrap={'wrap'} justifyContent={'center'}>
                 {allHowtos.map((howto: IHowto, index: number) => (
                   <Box m={2}>
@@ -179,14 +65,15 @@
                       </CardInfosContainer>
                     </Card>
                   </Box>
->>>>>>> 9de270aa
                 ))}
               </FlexGrid>
             )}
           </div>
           {allHowtos.length > 15 ? (
             <Link to={'/how-to/create'}>
-              <CreateButton icon={'add'}>create how-to</CreateButton>
+              <Button mx={'auto'} my={50} icon={'add'}>
+                create how-to
+              </Button>
             </Link>
           ) : null}
         </React.Fragment>
