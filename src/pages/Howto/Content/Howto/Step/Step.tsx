--- conflicted
+++ resolved
@@ -51,13 +51,8 @@
             width={1}
             flexDirection={['column', 'column', 'row']}
           >
-<<<<<<< HEAD
             <Flex width={[1, 1, 4 / 9]} py={4} px={4} flexDirection={'column'}>
               <Heading heroTitle mb={0}>
-=======
-            <Flex width={[1, 1, 0.5]} py={4} px={4} flexDirection={'column'}>
-              <Heading xxlarge mb={0}>
->>>>>>> e2ccad70
                 {this.props.step.title}
               </Heading>
               <Box>
@@ -66,7 +61,6 @@
                 </Text>
               </Box>
             </Flex>
-<<<<<<< HEAD
             <Flex width={[1, 1, 5 / 9]}>
               <ImageGallery
                 images={this.props.step.images as IUploadedFileMeta[]}
@@ -74,13 +68,6 @@
               />
             </Flex>
           </Flex>
-=======
-            <ImageGallery
-              images={this.props.step.images as IUploadedFileMeta[]}
-              caption={this.props.step.caption}
-            />
-          </FlexStepContainer>
->>>>>>> e2ccad70
         </Flex>
       </>
     )
