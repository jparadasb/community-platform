--- conflicted
+++ resolved
@@ -27,7 +27,6 @@
 export default class Step extends React.PureComponent<IProps> {
   render() {
     return (
-<<<<<<< HEAD
       <>
         <Flex mx={[-1, -2]} mt={9}>
           <Flex flex={1} mx={[1, 2]} width={1}>
@@ -68,29 +67,13 @@
             <Flex width={[1, 5 / 9, 5 / 9]}>
               <ImageGallery
                 images={this.props.step.images as IUploadedFileMeta[]}
+                caption={this.props.step.caption}
               />
+              <Text pb={3}>{this.props.step.caption}</Text>
             </Flex>
           </FlexStepContainer>
         </Flex>
       </>
-=======
-      <Box pt={5} id={this.props.step.title}>
-        <Heading bold large>
-          Step {this.props.stepindex + 1}:&nbsp;
-          <Heading inline large regular>
-            {this.props.step.title}
-          </Heading>
-        </Heading>
-        <Text regular preLine my={4}>
-          <Linkify>{this.props.step.text}</Linkify>
-        </Text>
-        <ImageGallery
-          images={this.props.step.images as IUploadedFileMeta[]}
-          caption={this.props.step.caption}
-        />
-        <Text pb={3}>{this.props.step.caption}</Text>
-      </Box>
->>>>>>> 77f34d28
     )
   }
 }