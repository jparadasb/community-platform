import React from 'react'
import TagDisplay from 'src/components/Tags/TagDisplay/TagDisplay'
import { format } from 'date-fns'
import { IHowtoDB } from 'src/models/howto.models'
import Heading from 'src/components/Heading'
import Text from 'src/components/Text'
import ModerationStatusText from 'src/components/ModerationStatusText'
import { Link } from 'src/components/Links'
import { Box, Flex, Image } from 'rebass'
import { FileInfo } from 'src/components/FileInfo/FileInfo'
import StepsIcon from 'src/assets/icons/icon-steps.svg'
import TimeNeeded from 'src/assets/icons/icon-time-needed.svg'
import DifficultyLevel from 'src/assets/icons/icon-difficulty-level.svg'
import { Button } from 'src/components/Button'
import { IUser } from 'src/models/user.models'
import { isAllowToEditContent, emStringToPx } from 'src/utils/helpers'
import theme from 'src/themes/styled.theme'
import ArrowIcon from 'src/assets/icons/icon-arrow-select.svg'
<<<<<<< HEAD
import FlagIconEvents from 'src/components/Icons/FlagIcon/FlagIcon'
=======
import { FlagIconHowTos } from 'src/components/Icons/FlagIcon/FlagIcon'
>>>>>>> ec7704d0

interface IProps {
  howto: IHowtoDB
  loggedInUser: IUser | undefined
  needsModeration: boolean
  moderateHowto: (accepted: boolean) => void
}

export default class HowtoDescription extends React.PureComponent<IProps, any> {
  // eslint-disable-next-line
  constructor(props: IProps) {
    super(props)
  }

  private dateCreatedByText(howto: IHowtoDB): string {
    return format(new Date(howto._created), 'DD-MM-YYYY')
  }

  private dateLastEditText(howto: IHowtoDB): string {
    const lastModifiedDate = format(new Date(howto._modified), 'DD-MM-YYYY')
    const creationDate = format(new Date(howto._created), 'DD-MM-YYYY')
    if (lastModifiedDate !== creationDate) {
      return 'Last edit on ' + format(new Date(howto._modified), 'DD-MM-YYYY')
    } else {
      return ''
    }
  }

  public render() {
    const { howto, loggedInUser } = this.props

    const iconFlexDirection =
      emStringToPx(theme.breakpoints[0]) > window.innerWidth ? 'column' : 'row'
    return (
      <Flex
        data-cy="how-to-basis"
        className="howto-description-container"
        sx={{
          borderRadius: theme.radii[2] + 'px',
          bg: 'white',
          borderColor: theme.colors.black,
          borderStyle: 'solid',
          borderWidth: '2px',
          overflow: 'hidden',
          flexDirection: ['column-reverse', 'column-reverse', 'row'],
          mt: 4,
        }}
      >
        <Flex px={4} py={4} flexDirection={'column'} width={[1, 1, 1 / 2]}>
          <Flex justifyContent={'space-between'}>
            <Link to={'/how-to/'}>
              <Button variant="subtle" fontSize="14px" data-cy="go-back">
                <Flex>
                  <Image
                    sx={{
                      width: '10px',
                      marginRight: '4px',
                      transform: 'rotate(90deg)',
                    }}
                    src={ArrowIcon}
                  />
                  <Text>Back</Text>
                </Flex>
              </Button>
            </Link>
            {/* Check if pin should be moderated */}
            {this.props.needsModeration && (
              <Flex justifyContent={'space-between'}>
                <Button
                  data-cy={'accept'}
                  variant={'primary'}
                  icon="check"
                  mr={1}
                  onClick={() => this.props.moderateHowto(true)}
                />
                <Button
                  data-cy="reject-howto"
                  variant={'tertiary'}
                  icon="delete"
                  onClick={() => this.props.moderateHowto(false)}
                />
              </Flex>
            )}
            {/* Check if logged in user is the creator of the how-to OR a super-admin */}
            {loggedInUser && isAllowToEditContent(howto, loggedInUser) && (
              <Link to={'/how-to/' + this.props.howto.slug + '/edit'}>
                <Button variant={'primary'} data-cy={'edit'}>
                  Edit
                </Button>
              </Link>
            )}
          </Flex>
          <Box mt={3} mb={2}>
            <Flex alignItems="center">
              {howto.creatorCountry && (
<<<<<<< HEAD
                <FlagIconEvents code={howto.creatorCountry} />
=======
                <FlagIconHowTos code={howto.creatorCountry} />
>>>>>>> ec7704d0
              )}
              <Text inline auxiliary my={2} ml={1}>
                By{' '}
                <Link
                  sx={{
                    textDecoration: 'underline',
                    color: 'inherit',
                  }}
                  to={'/u/' + howto._createdBy}
                >
                  {howto._createdBy}
                </Link>{' '}
                | Published on {this.dateCreatedByText(howto)}
              </Text>
            </Flex>
            <Text auxiliary sx={{ color: '#b7b5b5 !important' }} mt={1} mb={2}>
              {this.dateLastEditText(howto)}
            </Text>
            <Heading medium mt={2} mb={1}>
              {howto.title}
            </Heading>
            <Text preLine paragraph>
              {howto.description}
            </Text>
          </Box>

          <Flex mt="4">
            <Flex mr="4" flexDirection={iconFlexDirection}>
              <Image src={StepsIcon} height="1em" mr="2" mb="2" />
              {howto.steps.length} steps
            </Flex>
            <Flex mr="4" flexDirection={iconFlexDirection}>
              <Image src={TimeNeeded} height="1em" mr="2" mb="2" />
              {howto.time}
            </Flex>
            <Flex mr="4" flexDirection={iconFlexDirection}>
              <Image src={DifficultyLevel} height="1em" mr="2" mb="2" />
              {howto.difficulty_level}
            </Flex>
          </Flex>
          <Flex mt={4}>
            {howto.tags &&
              Object.keys(howto.tags).map(tag => {
                return <TagDisplay key={tag} tagKey={tag} />
              })}
          </Flex>
          {howto.files && howto.files.length > 0 && (
            <Flex className="file-container" mt={3} flexDirection={'column'}>
              {howto.files.map((file, index) => (
                <FileInfo
                  allowDownload
                  file={file}
                  key={file ? file.name : `file-${index}`}
                />
              ))}
            </Flex>
          )}
        </Flex>
        <Flex
          justifyContent={'end'}
          width={[1, 1, 1 / 2]}
          sx={{ position: 'relative' }}
        >
          <Image
            sx={{
              objectFit: 'cover',
              width: 'auto',
              height: ['100%', '450px'],
            }}
            src={howto.cover_image.downloadUrl}
            alt="how-to cover"
          />
          {howto.moderation !== 'accepted' && (
            <ModerationStatusText howto={howto} top={'0px'} />
          )}
        </Flex>
      </Flex>
    )
  }
}<|MERGE_RESOLUTION|>--- conflicted
+++ resolved
@@ -16,11 +16,7 @@
 import { isAllowToEditContent, emStringToPx } from 'src/utils/helpers'
 import theme from 'src/themes/styled.theme'
 import ArrowIcon from 'src/assets/icons/icon-arrow-select.svg'
-<<<<<<< HEAD
-import FlagIconEvents from 'src/components/Icons/FlagIcon/FlagIcon'
-=======
 import { FlagIconHowTos } from 'src/components/Icons/FlagIcon/FlagIcon'
->>>>>>> ec7704d0
 
 interface IProps {
   howto: IHowtoDB
@@ -116,11 +112,7 @@
           <Box mt={3} mb={2}>
             <Flex alignItems="center">
               {howto.creatorCountry && (
-<<<<<<< HEAD
-                <FlagIconEvents code={howto.creatorCountry} />
-=======
                 <FlagIconHowTos code={howto.creatorCountry} />
->>>>>>> ec7704d0
               )}
               <Text inline auxiliary my={2} ml={1}>
                 By{' '}
