--- conflicted
+++ resolved
@@ -70,12 +70,7 @@
   }
 `
 
-<<<<<<< HEAD
-
-@inject('howtoStore', 'userStore')
-=======
 @inject('howtoStore')
->>>>>>> 9dadd4b7
 @observer
 export class Howto extends React.Component<
   RouteComponentProps<IRouterCustomParams>,
