import * as React from 'react'
import { RouteComponentProps } from 'react-router'
// TODO add loader (and remove this material-ui dep)
import Heading from 'src/components/Heading'
import { inject, observer } from 'mobx-react'
import { HowtoStore } from 'src/stores/Howto/howto.store'
import HowtoDescription from './HowtoDescription/HowtoDescription'
import Step from './Step/Step'
import { IHowtoDB } from 'src/models/howto.models'
// import HowtoSummary from './HowtoSummary/HowtoSummary'
import Text from 'src/components/Text'
import { Box, Flex } from 'rebass/styled-components'
import { Button } from 'src/components/Button'
import styled from 'styled-components'
import theme from 'src/themes/styled.theme'
import WhiteBubble0 from 'src/assets/images/white-bubble_0.svg'
import WhiteBubble1 from 'src/assets/images/white-bubble_1.svg'
import WhiteBubble2 from 'src/assets/images/white-bubble_2.svg'
import WhiteBubble3 from 'src/assets/images/white-bubble_3.svg'
import { IUser } from 'src/models/user.models'
import { Link } from 'src/components/Links'
<<<<<<< HEAD
import { UserStore } from '../../../../stores/User/user.store'
=======
import { zIndex } from 'src/themes/styled.theme'
>>>>>>> 654d2ebf

// The parent container injects router props along with a custom slug parameter (RouteComponentProps<IRouterCustomParams>).
// We also have injected the doc store to access its methods to get doc by slug.
// We can't directly provide the store as a prop though, and later user a get method to define it
interface IRouterCustomParams {
  slug: string
}
interface InjectedProps extends RouteComponentProps<IRouterCustomParams> {
  howtoStore: HowtoStore,
  userStore: UserStore
}
interface IState {
  howto?: IHowtoDB
  isLoading: boolean
  loggedInUser: IUser | undefined
}
const MoreBox = styled(Box)`
  position: relative;
  &:after {
    content: '';
    background-image: url(${WhiteBubble0});
    width: 100%;
    height: 100%;
    z-index: ${zIndex.behind};
    background-size: contain;
    background-repeat: no-repeat;
    position: absolute;
    top: 55%;
    transform: translate(-50%, -50%);
    left: 50%;
    max-width: 850px;
    background-position: center 10%;
  }

  @media only screen and (min-width: ${theme.breakpoints[0]}) {
    &:after {
      background-image: url(${WhiteBubble1});
    }
  }

  @media only screen and (min-width: ${theme.breakpoints[1]}) {
    &:after {
      background-image: url(${WhiteBubble2});
    }
  }

  @media only screen and (min-width: ${theme.breakpoints[2]}) {
    &:after {
      background-image: url(${WhiteBubble3});
    }
  }
`


@inject('howtoStore')
@inject('userStore')
@observer(['userStore'])
export class Howto extends React.Component<
  RouteComponentProps<IRouterCustomParams>,
  IState
> {
  constructor(props: any) {
    super(props)
    this.state = {
      howto: undefined,
      isLoading: true,
      loggedInUser: undefined,
    }
  }
  // workaround used later so that userStore can be called in render method when not existing on
  get injected() {
    return this.props as InjectedProps
  }

  public async componentWillMount() {
    const slug = this.props.match.params.slug
    const doc = await this.injected.howtoStore.getDocBySlug(slug)
    this.setState({
      howto: doc,
      isLoading: false,
    })
  }

  public render() {
    const { howto, isLoading } = this.state
    const loggedInUser = this.injected.userStore.user
    if (howto) {
      return (
        <>
          <HowtoDescription howto={howto} loggedInUser={loggedInUser} />
          {/* <HowtoSummary steps={howto.steps} howToSlug={howto.slug} /> */}
          <Box mt={9}>
            {howto.steps.map((step: any, index: number) => (
              <Step step={step} key={index} stepindex={index} />
            ))}
          </Box>
          <MoreBox py={20} mt={20}>
            <Text bold txtcenter fontSize={[4, 4, 5]}>
              You're done.
              <br />
              Nice one!
            </Text>
            <Flex justifyContent={'center'} mt={2}>
              <Link to={'/how-to/'}>
                <Button variant={'secondary'} data-cy="go-back">
                  Back
                </Button>
              </Link>
            </Flex>
          </MoreBox>
        </>
      )
    } else {
      return isLoading ? (
        <Flex>
          <Heading auxiliary txtcenter width={1}>
            loading...
          </Heading>
        </Flex>
      ) : (
        <div>How-to not found</div>
      )
    }
  }
}<|MERGE_RESOLUTION|>--- conflicted
+++ resolved
@@ -19,11 +19,8 @@
 import WhiteBubble3 from 'src/assets/images/white-bubble_3.svg'
 import { IUser } from 'src/models/user.models'
 import { Link } from 'src/components/Links'
-<<<<<<< HEAD
 import { UserStore } from '../../../../stores/User/user.store'
-=======
 import { zIndex } from 'src/themes/styled.theme'
->>>>>>> 654d2ebf
 
 // The parent container injects router props along with a custom slug parameter (RouteComponentProps<IRouterCustomParams>).
 // We also have injected the doc store to access its methods to get doc by slug.
@@ -32,7 +29,7 @@
   slug: string
 }
 interface InjectedProps extends RouteComponentProps<IRouterCustomParams> {
-  howtoStore: HowtoStore,
+  howtoStore: HowtoStore
   userStore: UserStore
 }
 interface IState {
@@ -76,7 +73,6 @@
     }
   }
 `
-
 
 @inject('howtoStore')
 @inject('userStore')
