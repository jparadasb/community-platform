--- conflicted
+++ resolved
@@ -53,27 +53,29 @@
 
 const AnimationContainer = (props: any) => {
   const variants = {
-    pre: { 
-      opacity: 0
+    pre: {
+      opacity: 0,
     },
     enter: {
       opacity: 1,
-      duration: .200,
-      display: "block",
+      duration: 0.2,
+      display: 'block',
     },
     post: {
-      display: "none",
-      duration: .200,
+      display: 'none',
+      duration: 0.2,
       top: '-100%',
     },
   }
   return (
-    <motion.div layout
+    <motion.div
+      layout
       initial="pre"
       animate="enter"
       exit="post"
-      variants={variants}>
-        { props.children }
+      variants={variants}
+    >
+      {props.children}
     </motion.div>
   )
 }
@@ -240,18 +242,9 @@
                                 name="title"
                                 data-cy="intro-title"
                                 validateFields={[]}
-<<<<<<< HEAD
-                                validate={value =>
-                                  this.props.parentType === 'create'
-                                    ? this.validateTitle(value)
-                                    : false
-                                }
-                                component={FormattedInputField}
-=======
                                 validate={this.validateTitle}
                                 isEqual={COMPARISONS.textInput}
-                                component={InputField}
->>>>>>> f849ee47
+                                component={FormattedInputField}
                                 maxLength="50"
                                 placeholder="Make a chair from.. (max 50 characters)"
                               />
@@ -308,12 +301,8 @@
                                 data-cy="intro-description"
                                 validate={required}
                                 validateFields={[]}
-<<<<<<< HEAD
+                                isEqual={COMPARISONS.textInput}
                                 component={FormattedTextAreaField}
-=======
-                                isEqual={COMPARISONS.textInput}
-                                component={TextAreaField}
->>>>>>> f849ee47
                                 style={{
                                   resize: 'none',
                                   flex: 1,
