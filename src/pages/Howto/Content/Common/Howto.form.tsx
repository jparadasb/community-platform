--- conflicted
+++ resolved
@@ -248,16 +248,8 @@
                                 name="title"
                                 data-cy="intro-title"
                                 validateFields={[]}
-<<<<<<< HEAD
                                 validate={this.validateTitle}
-=======
-                                validate={value =>
-                                  this.props.parentType === 'create'
-                                    ? this.validateTitle(value)
-                                    : false
-                                }
                                 isEqual={COMPARISONS.textInput}
->>>>>>> b6f8eaf8
                                 component={InputField}
                                 maxLength="50"
                                 placeholder="Make a chair from.. (max 50 characters)"
