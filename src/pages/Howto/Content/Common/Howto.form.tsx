import * as React from 'react'
import { RouteComponentProps } from 'react-router'
import { Form, Field } from 'react-final-form'
import styled from 'styled-components'
import { FieldArray } from 'react-final-form-arrays'
import arrayMutators from 'final-form-arrays'
import createDecorator from 'final-form-calculate'
import { IHowtoFormInput, IHowto } from 'src/models/howto.models'
import Text from 'src/components/Text'
import { UploadedFile } from 'src/pages/common/UploadedFile/UploadedFile'
import { InputField, TextAreaField } from 'src/components/Form/Fields'
import { SelectField } from 'src/components/Form/Select.field'
import { HowtoStep } from './HowtoStep.form'
import { Button } from 'src/components/Button'
import { HowtoStore } from 'src/stores/Howto/howto.store'
import Heading from 'src/components/Heading'
import Flex from 'src/components/Flex'
import { TagsSelectField } from 'src/components/Form/TagsSelect.field'
import { ImageInputField } from 'src/components/Form/ImageInput.field'
import { FileInputField } from 'src/components/Form/FileInput.field'
import posed, { PoseGroup } from 'react-pose'
import { inject } from 'mobx-react'
import { stripSpecialCharacters } from 'src/utils/helpers'
import { PostingGuidelines } from './PostingGuidelines'
import theme from 'src/themes/styled.theme'
import { DIFFICULTY_OPTIONS, TIME_OPTIONS } from './FormSettings'
import { Image, Box } from 'rebass'
import { FileInfo } from 'src/components/FileInfo/FileInfo'
import { HowToSubmitStatus } from './SubmitStatus'

interface IState {
  formSaved: boolean
  _toDocsList: boolean
  showSubmitModal?: boolean
  editCoverImg?: boolean
  fileEditMode?: boolean
}
interface IProps extends RouteComponentProps<any> {
  formValues: any
  parentType: 'create' | 'edit'
}
interface IInjectedProps extends IProps {
  howtoStore: HowtoStore
}

const AnimationContainer = posed.div({
  // use flip pose to prevent default spring action on list item removed
  flip: {
    transition: {
      // type: 'tween',
      // ease: 'linear',
    },
  },
  // use a pre-enter pose as otherwise default will be the exit state and so will animate
  // horizontally as well
  preEnter: {
    opacity: 0,
  },
  enter: {
    opacity: 1,
    duration: 200,
    applyAtStart: { display: 'block' },
  },
  exit: {
    applyAtStart: { display: 'none' },
    duration: 200,
  },
})

const Label = styled.label`
  font-size: ${theme.fontSizes[2] + 'px'};
  margin-bottom: ${theme.space[2] + 'px'};
  display: block;
`
// validation - return undefined if no error (i.e. valid)
const required = (value: any) => (value ? undefined : 'Required')

@inject('howtoStore')
export class HowtoForm extends React.Component<IProps, IState> {
  uploadRefs: { [key: string]: UploadedFile | null } = {}
  constructor(props: any) {
    super(props)
    this.state = {
      formSaved: false,
      _toDocsList: false,
      editCoverImg: false,
      fileEditMode: false,
    }
  }

  public onSubmit = async (formValues: IHowtoFormInput) => {
    await this.store.uploadHowTo(formValues)
  }

  get injected() {
    return this.props as IInjectedProps
  }
  get store() {
    return this.injected.howtoStore
  }

  public validateTitle = async (value: any) => {
    return this.store.validateTitle(value, 'v2_howtos')
  }

  // automatically generate the slug when the title changes
  private calculatedFields = createDecorator({
    field: 'title',
    updates: {
      slug: title => stripSpecialCharacters(title).toLowerCase(),
    },
  })
  public render() {
    const { formValues, parentType } = this.props
    const { editCoverImg, fileEditMode } = this.state
    return (
<<<<<<< HEAD
      <>
        <HowToSubmitStatus {...this.props} />
        <Form
          onSubmit={v => {
            this.onSubmit(v as IHowtoFormInput)
          }}
          initialValues={formValues}
          mutators={{
            ...arrayMutators,
          }}
          validateOnBlur
          decorators={[this.calculatedFields]}
          render={({ submitting, values, invalid, errors, handleSubmit }) => {
            const disabled = invalid || submitting
            return (
              <Flex mx={-2} bg={'inherit'} flexWrap="wrap">
                <Flex bg="inherit" px={2} width={[1, 1, 2 / 3]} mt={4}>
                  <form id="howtoForm" onSubmit={handleSubmit}>
                    {/* How To Info */}
                    <Flex flexDirection={'column'}>
                      <Flex
                        card
                        mediumRadius
                        bg={theme.colors.softblue}
                        px={3}
                        py={2}
                      >
                        <Heading medium>
                          {this.props.parentType === 'create' ? (
                            <span>Create</span>
                          ) : (
                            <span>Edit</span>
                          )}{' '}
                          your How-To
                        </Heading>
                      </Flex>
                      <Flex
                        card
                        mediumRadius
                        bg={'white'}
                        mt={5}
                        p={4}
                        flexWrap="wrap"
                        flexDirection="column"
                      >
                        {/* Left Side */}
                        <Heading small mb={3}>
                          Intro
                        </Heading>
                        <Flex
                          mx={-2}
                          flexDirection={['column', 'column', 'row']}
                        >
                          <Flex flex={[1, 1, 4]} px={2} flexDirection="column">
                            <Flex flexDirection={'column'} mb={3}>
                              <Label htmlFor="title">
                                Title of your How-to *
                              </Label>
                              <Field
                                id="title"
                                name="title"
                                data-cy={'intro-title'}
                                validateFields={[]}
                                validate={value =>
                                  this.props.parentType === 'create'
                                    ? this.validateTitle(value)
                                    : false
                                }
                                component={InputField}
                                placeholder="Make a chair from...
                            "
                              />
                            </Flex>
                            <Flex flexDirection={'column'} mb={3}>
                              <Label>
                                Select tags for your How-to (max 4) *
                              </Label>
                              <Field
                                name="tags"
                                component={TagsSelectField}
                                category="how-to"
                              />
                            </Flex>
                            <Flex flexDirection={'column'} mb={3}>
                              <Label htmlFor="time">
                                How long does it take? *
                              </Label>
                              <Field
                                id="time"
                                name="time"
                                validate={required}
                                validateFields={[]}
                                options={TIME_OPTIONS}
                                component={SelectField}
                                data-cy={'time-select'}
                                placeholder="How much time? *"
                              />
                            </Flex>
                            <Flex flexDirection={'column'} mb={3}>
                              <Label htmlFor="difficulty_level">
                                Difficulty level? *
                              </Label>
                              <Field
                                px={1}
                                id="difficulty_level"
                                name="difficulty_level"
                                data-cy={'difficulty-select'}
                                validate={required}
                                validateFields={[]}
                                component={SelectField}
                                options={DIFFICULTY_OPTIONS}
                                placeholder="How hard is it? *"
                              />
                            </Flex>
                            <Flex flexDirection={'column'} mb={3}>
                              <Label htmlFor="description">
                                Short description of your How-to *
                              </Label>
                              <Field
                                id="description"
                                name="description"
                                data-cy={'intro-description'}
                                validate={required}
                                validateFields={[]}
                                component={TextAreaField}
                                style={{
                                  resize: 'none',
                                  flex: 1,
                                  minHeight: '150px',
                                }}
                                placeholder="Introduction to your How-To, keep it to 100 words please! *"
                              />
                            </Flex>
=======
      <Form
        onSubmit={v => {
          this.setState({ showSubmitModal: true })
          this.props.onSubmit(v as IHowtoFormInput)
        }}
        initialValues={formValues}
        mutators={{
          ...arrayMutators,
        }}
        validateOnBlur
        decorators={[this.calculatedFields]}
        render={({ submitting, values, invalid, errors, handleSubmit }) => {
          const disabled = invalid || submitting
          return (
            <Flex mx={-2} bg={'inherit'} flexWrap="wrap">
              <Flex bg="inherit" px={2} width={[1, 1, 2 / 3]} mt={4}>
                <form id="howtoForm" onSubmit={handleSubmit}>
                  {/* How To Info */}
                  <Flex flexDirection={'column'}>
                    <Flex
                      card
                      mediumRadius
                      bg={theme.colors.softblue}
                      px={3}
                      py={2}
                    >
                      <Heading medium>
                        {this.props.parentType === 'create' ? (
                          <span>Create</span>
                        ) : (
                          <span>Edit</span>
                        )}{' '}
                        your How-To
                      </Heading>
                    </Flex>
                    <Flex
                      card
                      mediumRadius
                      bg={'white'}
                      mt={5}
                      p={4}
                      flexWrap="wrap"
                      flexDirection="column"
                    >
                      {/* Left Side */}
                      <Heading small mb={3}>
                        Intro
                      </Heading>
                      <Flex mx={-2} flexDirection={['column', 'column', 'row']}>
                        <Flex flex={[1, 1, 4]} px={2} flexDirection="column">
                          <Flex flexDirection={'column'} mb={3}>
                            <Label htmlFor="title">
                              Title of your How-to *
                            </Label>
                            <Field
                              id="title"
                              name="title"
                              data-cy="intro-title"
                              validateFields={[]}
                              validate={value =>
                                this.props.parentType === 'create'
                                  ? this.validateTitle(value)
                                  : false
                              }
                              component={InputField}
                              placeholder="Make a chair from...
                            "
                            />
                          </Flex>
                          <Flex flexDirection={'column'} mb={3}>
                            <Label>Select tags for your How-to (max 4) *</Label>
                            <Field
                              name="tags"
                              component={TagsSelectField}
                              category="how-to"
                            />
                          </Flex>
                          <Flex flexDirection={'column'} mb={3}>
                            <Label htmlFor="time">
                              How long does it take? *
                            </Label>
                            <Field
                              id="time"
                              name="time"
                              validate={required}
                              validateFields={[]}
                              options={TIME_OPTIONS}
                              component={SelectField}
                              data-cy="time-select"
                              placeholder="How much time? *"
                            />
                          </Flex>
                          <Flex flexDirection={'column'} mb={3}>
                            <Label htmlFor="difficulty_level">
                              Difficulty level? *
                            </Label>
                            <Field
                              px={1}
                              id="difficulty_level"
                              name="difficulty_level"
                              data-cy="difficulty-select"
                              validate={required}
                              validateFields={[]}
                              component={SelectField}
                              options={DIFFICULTY_OPTIONS}
                              placeholder="How hard is it? *"
                            />
                          </Flex>
                          <Flex flexDirection={'column'} mb={3}>
>>>>>>> c238044c
                            <Label htmlFor="description">
                              Do you have supporting file to help others
                              replicate your How-to?
                            </Label>
<<<<<<< HEAD
                            <Flex flexDirection={'column'} mb={[4, 4, 0]}>
                              {formValues.files.length !== 0 &&
                              parentType === 'edit' &&
                              !fileEditMode ? (
                                <Flex
                                  flexDirection={'column'}
                                  alignItems={'center'}
                                >
                                  {formValues.files.map(file => (
                                    <FileInfo
                                      allowDownload
                                      file={file}
                                      key={file.name}
                                    />
                                  ))}
                                  <Button
                                    small
                                    variant={'tertiary'}
                                    icon="delete"
                                    onClick={() =>
                                      this.setState({
                                        fileEditMode: !this.state.fileEditMode,
                                      })
                                    }
                                  >
                                    Re-upload files (this will delete the
                                    existing ones)
                                  </Button>
                                </Flex>
                              ) : (
                                <>
                                  <Field
                                    name="files"
                                    component={FileInputField}
                                  />
                                </>
                              )}
                            </Flex>
=======
                            <Field
                              id="description"
                              name="description"
                              data-cy="intro-description"
                              validate={required}
                              validateFields={[]}
                              component={TextAreaField}
                              style={{
                                resize: 'none',
                                flex: 1,
                                minHeight: '150px',
                              }}
                              placeholder="Introduction to your How-To, keep it to 100 words please! *"
                            />
>>>>>>> c238044c
                          </Flex>

                          {/* Right side */}
                          <Flex
                            px={2}
                            flex={[1, 1, 3]}
                            flexDirection={'column'}
                            data-cy={'intro-cover'}
                          >
                            <Label htmlFor="cover_image">Cover image *</Label>
                            {formValues.cover_image && !editCoverImg ? (
                              <Flex
                                alignItems={'center'}
                                justifyContent={'center'}
                                flexDirection={'column'}
                              >
                                <Image
                                  sx={{ opacity: 0.5 }}
                                  src={formValues.cover_image.downloadUrl}
                                />
                                <Button
                                  icon={'delete'}
                                  variant={'tertiary'}
                                  sx={{ position: 'absolute' }}
                                  onClick={() =>
                                    this.setState({
                                      editCoverImg: !editCoverImg,
                                    })
                                  }
                                />
                              </Flex>
                            ) : (
                              <Field
                                id="cover_image"
                                name="cover_image"
                                validate={required}
                                validateFields={[]}
                                component={ImageInputField}
                              />
                            )}

<<<<<<< HEAD
                            <Text small color={'grey'} mt={2}>
                              This image should be landscape. We advise
                              1280x960px
                            </Text>
                            <Flex mt={2}>
                              <Field
                                name="caption"
                                data-cy={'intro-caption'}
                                component={InputField}
                                placeholder="Insert Caption"
                              />
                            </Flex>
=======
                        {/* Right side */}
                        <Flex px={2} flex={[1, 1, 3]} flexDirection={'column'} data-cy="intro-cover">
                          <Label htmlFor="cover_image">Cover image *</Label>
                          {formValues.cover_image && !editCoverImg ? (
                            <Flex
                              alignItems={'center'}
                              justifyContent={'center'}
                              flexDirection={'column'}
                            >
                              <Image
                                sx={{ opacity: 0.5 }}
                                src={formValues.cover_image.downloadUrl}
                              />
                              <Button
                                icon={'delete'}
                                variant={'tertiary'}
                                sx={{ position: 'absolute' }}
                                data-cy="delete"
                                onClick={() =>
                                  this.setState({
                                    editCoverImg: !editCoverImg,
                                  })
                                }
                              />
                            </Flex>
                          ) : (
                            <Field
                              id="cover_image"
                              name="cover_image"
                              validate={required}
                              validateFields={[]}
                              component={ImageInputField}
                            />
                          )}

                          <Text small color={'grey'} mt={2}>
                            This image should be landscape. We advise 1280x960px
                          </Text>
                          <Flex mt={2}>
                            <Field
                              name="caption"
                              data-cy="intro-caption"
                              component={InputField}
                              placeholder="Insert Caption"
                            />
>>>>>>> c238044c
                          </Flex>
                        </Flex>
                      </Flex>
                    </Flex>

                    {/* Steps Info */}
                    <FieldArray name="steps">
                      {({ fields }) => (
                        <>
                          <PoseGroup preEnterPose="preEnter">
                            {fields.map((name, index: number) => (
                              <AnimationContainer
                                key={fields.value[index]._animationKey}
<<<<<<< HEAD
                              >
                                <HowtoStep
                                  key={fields.value[index]._animationKey}
                                  step={name}
                                  index={index}
                                  images={fields.value[index].images}
                                  onDelete={(fieldIndex: number) => {
                                    fields.remove(fieldIndex)
                                  }}
                                />
                              </AnimationContainer>
                            ))}
                          </PoseGroup>
                          <Flex>
                            <Button
                              icon={'add'}
                              data-cy={'add-step'}
                              mx="auto"
                              my={20}
                              variant="secondary"
                              medium
                              onClick={() => {
                                fields.push({
                                  title: '',
                                  text: '',
                                  images: [],
                                  // HACK - need unique key, this is a rough method to generate form random numbers
                                  _animationKey: `unique${Math.random()
                                    .toString(36)
                                    .substring(7)}`,
                                })
                              }}
                            >
                              Add step
                            </Button>
                          </Flex>
                        </>
                      )}
                    </FieldArray>
                  </form>
                </Flex>
                {/* post guidelines container */}
                <Flex
                  flexDirection={'column'}
                  width={[1, 1, 1 / 3]}
                  height={'100%'}
                  bg="inherit"
                  px={2}
                  mt={4}
                >
                  <Box sx={{ position: 'fixed', maxWidth: '400px' }}>
                    <PostingGuidelines />
                    <Button
                      data-cy={'submit'}
                      onClick={() => {
                        const form = document.getElementById('howtoForm')
                        if (typeof form !== 'undefined' && form !== null) {
                          form.dispatchEvent(
                            new Event('submit', { cancelable: true }),
                          )
                        }
                      }}
                      width={1}
                      mt={3}
                      variant={disabled ? 'primary' : 'primary'}
                      type="submit"
                      disabled={submitting || invalid}
                    >
                      {this.props.parentType === 'create' ? (
                        <span>Publish</span>
                      ) : (
                        <span>Save changes</span>
                      )}{' '}
                    </Button>
                  </Box>
                </Flex>
=======
                                step={name}
                                index={index}
                                images={fields.value[index].images}
                                onDelete={(fieldIndex: number) => {
                                  fields.remove(fieldIndex)
                                }}
                              />
                            </AnimationContainer>
                          ))}
                        </PoseGroup>
                        <Flex>
                          <Button
                            icon={'add'}
                            data-cy="add-step"
                            mx="auto"
                            my={20}
                            variant="secondary"
                            medium
                            onClick={() => {
                              fields.push({
                                title: '',
                                text: '',
                                images: [],
                                // HACK - need unique key, this is a rough method to generate form random numbers
                                _animationKey: `unique${Math.random()
                                  .toString(36)
                                  .substring(7)}`,
                              })
                            }}
                          >
                            Add step
                          </Button>
                        </Flex>
                      </>
                    )}
                  </FieldArray>
                </form>
                {this.state.showSubmitModal && (
                  <Modal>
                    <>
                      <HowToSubmitStatus />
                      <Button
                        data-cy={submitting ? '': 'view-howto'}
                        mt={3}
                        variant={submitting ? 'disabled' : 'outline'}
                        icon="arrow-forward"
                        onClick={() => {
                            if (submitting) {
                              return
                            }
                            this.props.history.push('/how-to/' + values.slug)
                          }
                        }
                      >
                        View How-To
                      </Button>
                    </>
                  </Modal>
                )}
              </Flex>
              {/* post guidelines container */}
              <Flex
                flexDirection={'column'}
                width={[1, 1, 1 / 3]}
                height={'100%'}
                bg="inherit"
                px={2}
                mt={4}
              >
                <Box sx={{ position: 'fixed', maxWidth: '400px' }}>
                  <PostingGuidelines />
                  <Button
                    data-cy="submit"
                    onClick={() => {
                      const form = document.getElementById('howtoForm')
                      if (typeof form !== 'undefined' && form !== null) {
                        form.dispatchEvent(
                          new Event('submit', { cancelable: true }),
                        )
                      }
                    }}
                    width={1}
                    mt={3}
                    variant={disabled ? 'primary' : 'primary'}
                    type="submit"
                    disabled={submitting || invalid}
                  >
                    {this.props.parentType === 'create' ? (
                      <span>Publish</span>
                    ) : (
                      <span>Save changes</span>
                    )}{' '}
                  </Button>
                </Box>
>>>>>>> c238044c
              </Flex>
            )
          }}
        />
      </>
    )
  }
}<|MERGE_RESOLUTION|>--- conflicted
+++ resolved
@@ -114,7 +114,6 @@
     const { formValues, parentType } = this.props
     const { editCoverImg, fileEditMode } = this.state
     return (
-<<<<<<< HEAD
       <>
         <HowToSubmitStatus {...this.props} />
         <Form
@@ -176,7 +175,7 @@
                               <Field
                                 id="title"
                                 name="title"
-                                data-cy={'intro-title'}
+                                data-cy="intro-title"
                                 validateFields={[]}
                                 validate={value =>
                                   this.props.parentType === 'create'
@@ -209,7 +208,7 @@
                                 validateFields={[]}
                                 options={TIME_OPTIONS}
                                 component={SelectField}
-                                data-cy={'time-select'}
+                                data-cy="time-select"
                                 placeholder="How much time? *"
                               />
                             </Flex>
@@ -221,7 +220,7 @@
                                 px={1}
                                 id="difficulty_level"
                                 name="difficulty_level"
-                                data-cy={'difficulty-select'}
+                                data-cy="difficulty-select"
                                 validate={required}
                                 validateFields={[]}
                                 component={SelectField}
@@ -236,7 +235,7 @@
                               <Field
                                 id="description"
                                 name="description"
-                                data-cy={'intro-description'}
+                                data-cy="intro-description"
                                 validate={required}
                                 validateFields={[]}
                                 component={TextAreaField}
@@ -248,122 +247,10 @@
                                 placeholder="Introduction to your How-To, keep it to 100 words please! *"
                               />
                             </Flex>
-=======
-      <Form
-        onSubmit={v => {
-          this.setState({ showSubmitModal: true })
-          this.props.onSubmit(v as IHowtoFormInput)
-        }}
-        initialValues={formValues}
-        mutators={{
-          ...arrayMutators,
-        }}
-        validateOnBlur
-        decorators={[this.calculatedFields]}
-        render={({ submitting, values, invalid, errors, handleSubmit }) => {
-          const disabled = invalid || submitting
-          return (
-            <Flex mx={-2} bg={'inherit'} flexWrap="wrap">
-              <Flex bg="inherit" px={2} width={[1, 1, 2 / 3]} mt={4}>
-                <form id="howtoForm" onSubmit={handleSubmit}>
-                  {/* How To Info */}
-                  <Flex flexDirection={'column'}>
-                    <Flex
-                      card
-                      mediumRadius
-                      bg={theme.colors.softblue}
-                      px={3}
-                      py={2}
-                    >
-                      <Heading medium>
-                        {this.props.parentType === 'create' ? (
-                          <span>Create</span>
-                        ) : (
-                          <span>Edit</span>
-                        )}{' '}
-                        your How-To
-                      </Heading>
-                    </Flex>
-                    <Flex
-                      card
-                      mediumRadius
-                      bg={'white'}
-                      mt={5}
-                      p={4}
-                      flexWrap="wrap"
-                      flexDirection="column"
-                    >
-                      {/* Left Side */}
-                      <Heading small mb={3}>
-                        Intro
-                      </Heading>
-                      <Flex mx={-2} flexDirection={['column', 'column', 'row']}>
-                        <Flex flex={[1, 1, 4]} px={2} flexDirection="column">
-                          <Flex flexDirection={'column'} mb={3}>
-                            <Label htmlFor="title">
-                              Title of your How-to *
-                            </Label>
-                            <Field
-                              id="title"
-                              name="title"
-                              data-cy="intro-title"
-                              validateFields={[]}
-                              validate={value =>
-                                this.props.parentType === 'create'
-                                  ? this.validateTitle(value)
-                                  : false
-                              }
-                              component={InputField}
-                              placeholder="Make a chair from...
-                            "
-                            />
-                          </Flex>
-                          <Flex flexDirection={'column'} mb={3}>
-                            <Label>Select tags for your How-to (max 4) *</Label>
-                            <Field
-                              name="tags"
-                              component={TagsSelectField}
-                              category="how-to"
-                            />
-                          </Flex>
-                          <Flex flexDirection={'column'} mb={3}>
-                            <Label htmlFor="time">
-                              How long does it take? *
-                            </Label>
-                            <Field
-                              id="time"
-                              name="time"
-                              validate={required}
-                              validateFields={[]}
-                              options={TIME_OPTIONS}
-                              component={SelectField}
-                              data-cy="time-select"
-                              placeholder="How much time? *"
-                            />
-                          </Flex>
-                          <Flex flexDirection={'column'} mb={3}>
-                            <Label htmlFor="difficulty_level">
-                              Difficulty level? *
-                            </Label>
-                            <Field
-                              px={1}
-                              id="difficulty_level"
-                              name="difficulty_level"
-                              data-cy="difficulty-select"
-                              validate={required}
-                              validateFields={[]}
-                              component={SelectField}
-                              options={DIFFICULTY_OPTIONS}
-                              placeholder="How hard is it? *"
-                            />
-                          </Flex>
-                          <Flex flexDirection={'column'} mb={3}>
->>>>>>> c238044c
                             <Label htmlFor="description">
                               Do you have supporting file to help others
                               replicate your How-to?
                             </Label>
-<<<<<<< HEAD
                             <Flex flexDirection={'column'} mb={[4, 4, 0]}>
                               {formValues.files.length !== 0 &&
                               parentType === 'edit' &&
@@ -402,22 +289,6 @@
                                 </>
                               )}
                             </Flex>
-=======
-                            <Field
-                              id="description"
-                              name="description"
-                              data-cy="intro-description"
-                              validate={required}
-                              validateFields={[]}
-                              component={TextAreaField}
-                              style={{
-                                resize: 'none',
-                                flex: 1,
-                                minHeight: '150px',
-                              }}
-                              placeholder="Introduction to your How-To, keep it to 100 words please! *"
-                            />
->>>>>>> c238044c
                           </Flex>
 
                           {/* Right side */}
@@ -425,7 +296,7 @@
                             px={2}
                             flex={[1, 1, 3]}
                             flexDirection={'column'}
-                            data-cy={'intro-cover'}
+                            data-cy="intro-cover"
                           >
                             <Label htmlFor="cover_image">Cover image *</Label>
                             {formValues.cover_image && !editCoverImg ? (
@@ -459,7 +330,6 @@
                               />
                             )}
 
-<<<<<<< HEAD
                             <Text small color={'grey'} mt={2}>
                               This image should be landscape. We advise
                               1280x960px
@@ -467,58 +337,11 @@
                             <Flex mt={2}>
                               <Field
                                 name="caption"
-                                data-cy={'intro-caption'}
+                                data-cy="intro-caption"
                                 component={InputField}
                                 placeholder="Insert Caption"
                               />
                             </Flex>
-=======
-                        {/* Right side */}
-                        <Flex px={2} flex={[1, 1, 3]} flexDirection={'column'} data-cy="intro-cover">
-                          <Label htmlFor="cover_image">Cover image *</Label>
-                          {formValues.cover_image && !editCoverImg ? (
-                            <Flex
-                              alignItems={'center'}
-                              justifyContent={'center'}
-                              flexDirection={'column'}
-                            >
-                              <Image
-                                sx={{ opacity: 0.5 }}
-                                src={formValues.cover_image.downloadUrl}
-                              />
-                              <Button
-                                icon={'delete'}
-                                variant={'tertiary'}
-                                sx={{ position: 'absolute' }}
-                                data-cy="delete"
-                                onClick={() =>
-                                  this.setState({
-                                    editCoverImg: !editCoverImg,
-                                  })
-                                }
-                              />
-                            </Flex>
-                          ) : (
-                            <Field
-                              id="cover_image"
-                              name="cover_image"
-                              validate={required}
-                              validateFields={[]}
-                              component={ImageInputField}
-                            />
-                          )}
-
-                          <Text small color={'grey'} mt={2}>
-                            This image should be landscape. We advise 1280x960px
-                          </Text>
-                          <Flex mt={2}>
-                            <Field
-                              name="caption"
-                              data-cy="intro-caption"
-                              component={InputField}
-                              placeholder="Insert Caption"
-                            />
->>>>>>> c238044c
                           </Flex>
                         </Flex>
                       </Flex>
@@ -532,7 +355,6 @@
                             {fields.map((name, index: number) => (
                               <AnimationContainer
                                 key={fields.value[index]._animationKey}
-<<<<<<< HEAD
                               >
                                 <HowtoStep
                                   key={fields.value[index]._animationKey}
@@ -549,7 +371,7 @@
                           <Flex>
                             <Button
                               icon={'add'}
-                              data-cy={'add-step'}
+                              data-cy="add-step"
                               mx="auto"
                               my={20}
                               variant="secondary"
@@ -586,7 +408,7 @@
                   <Box sx={{ position: 'fixed', maxWidth: '400px' }}>
                     <PostingGuidelines />
                     <Button
-                      data-cy={'submit'}
+                      data-cy="submit"
                       onClick={() => {
                         const form = document.getElementById('howtoForm')
                         if (typeof form !== 'undefined' && form !== null) {
@@ -609,102 +431,6 @@
                     </Button>
                   </Box>
                 </Flex>
-=======
-                                step={name}
-                                index={index}
-                                images={fields.value[index].images}
-                                onDelete={(fieldIndex: number) => {
-                                  fields.remove(fieldIndex)
-                                }}
-                              />
-                            </AnimationContainer>
-                          ))}
-                        </PoseGroup>
-                        <Flex>
-                          <Button
-                            icon={'add'}
-                            data-cy="add-step"
-                            mx="auto"
-                            my={20}
-                            variant="secondary"
-                            medium
-                            onClick={() => {
-                              fields.push({
-                                title: '',
-                                text: '',
-                                images: [],
-                                // HACK - need unique key, this is a rough method to generate form random numbers
-                                _animationKey: `unique${Math.random()
-                                  .toString(36)
-                                  .substring(7)}`,
-                              })
-                            }}
-                          >
-                            Add step
-                          </Button>
-                        </Flex>
-                      </>
-                    )}
-                  </FieldArray>
-                </form>
-                {this.state.showSubmitModal && (
-                  <Modal>
-                    <>
-                      <HowToSubmitStatus />
-                      <Button
-                        data-cy={submitting ? '': 'view-howto'}
-                        mt={3}
-                        variant={submitting ? 'disabled' : 'outline'}
-                        icon="arrow-forward"
-                        onClick={() => {
-                            if (submitting) {
-                              return
-                            }
-                            this.props.history.push('/how-to/' + values.slug)
-                          }
-                        }
-                      >
-                        View How-To
-                      </Button>
-                    </>
-                  </Modal>
-                )}
-              </Flex>
-              {/* post guidelines container */}
-              <Flex
-                flexDirection={'column'}
-                width={[1, 1, 1 / 3]}
-                height={'100%'}
-                bg="inherit"
-                px={2}
-                mt={4}
-              >
-                <Box sx={{ position: 'fixed', maxWidth: '400px' }}>
-                  <PostingGuidelines />
-                  <Button
-                    data-cy="submit"
-                    onClick={() => {
-                      const form = document.getElementById('howtoForm')
-                      if (typeof form !== 'undefined' && form !== null) {
-                        form.dispatchEvent(
-                          new Event('submit', { cancelable: true }),
-                        )
-                      }
-                    }}
-                    width={1}
-                    mt={3}
-                    variant={disabled ? 'primary' : 'primary'}
-                    type="submit"
-                    disabled={submitting || invalid}
-                  >
-                    {this.props.parentType === 'create' ? (
-                      <span>Publish</span>
-                    ) : (
-                      <span>Save changes</span>
-                    )}{' '}
-                  </Button>
-                </Box>
->>>>>>> c238044c
               </Flex>
             )
           }}
