--- conflicted
+++ resolved
@@ -10,12 +10,9 @@
 import ScrollToTop from './../components/ScrollToTop/ScrollToTop'
 import { EventsPage } from './Events/Events'
 import Header from './common/Header/Header'
-<<<<<<< HEAD
 import { isDebug } from 'src/config/config'
 import { DebugEditorPage } from 'src/components/Editor/Debug';
-=======
 import { Title } from './Howto/Content/CreateHowto/elements'
->>>>>>> 8623e945
 
 interface IState {
   singlePageMode: boolean
