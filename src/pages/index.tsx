--- conflicted
+++ resolved
@@ -57,8 +57,11 @@
                     key={page.path}
                     render={props => (
                       <React.Fragment>
+                        <DevSiteHeader />
                         <Header />
                         <Main
+                          data-cy="main-layout-container"
+                          style={{ flex: 1 }}
                           customStyles={page.customStyles}
                           ignoreMaxWidth={page.fullPageWidth}
                         >
@@ -72,39 +75,12 @@
               </Switch>
               <Switch>
                 <Route
-<<<<<<< HEAD
                   exact
                   path="/"
-                  render={() => <Redirect to="/how-to" />}
+                  render={() => <Redirect to="/academy" />}
                 />
               </Switch>
             </Suspense>
-=======
-                  exact={page.exact}
-                  path={page.path}
-                  key={page.path}
-                  render={props => (
-                    <React.Fragment>
-                      <DevSiteHeader />
-                      <Header />
-                      <Main
-                        data-cy="main-layout-container"
-                        style={{ flex: 1 }}
-                        customStyles={page.customStyles}
-                        ignoreMaxWidth={page.fullPageWidth}
-                      >
-                        <>{page.component}</>
-                      </Main>
-                    </React.Fragment>
-                  )}
-                />
-              ))}
-              <Route component={NotFoundPage} />
-            </Switch>
-            <Switch>
-              <Route exact path="/" render={() => <Redirect to="/academy" />} />
-            </Switch>
->>>>>>> 6ae116b5
           </ScrollToTop>
         </BrowserRouter>
         <Link
