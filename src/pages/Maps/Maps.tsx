--- conflicted
+++ resolved
@@ -138,8 +138,4 @@
   }
 }
 
-<<<<<<< HEAD
-export default withRouter(MapsPage as any)
-=======
-export const MapsPage: any = withRouter(MapsPageClass as any)
->>>>>>> 6ae116b5
+export default withRouter(MapsPage as any)