--- conflicted
+++ resolved
@@ -68,13 +68,8 @@
         className="markercluster-map"
         center={[center.lat, center.lng]}
         zoom={zoom}
-<<<<<<< HEAD
         maxZoom={11}
         style={{ height: '100%' }}
-=======
-        maxZoom={18}
-        style={{ height: '100%', zIndex: 1 }}
->>>>>>> a679fbfc
         onMove={this.updateBoundingBox}
       >
         <TileLayer
