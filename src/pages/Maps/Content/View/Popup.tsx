import React, { RefObject } from 'react'
import L from 'leaflet'
import { Image } from 'rebass'
import Flex from 'src/components/Flex'
import Heading from 'src/components/Heading'
import Text from 'src/components/Text'
import { Popup as LeafletPopup } from 'react-leaflet'
import styled from 'styled-components'
import { distanceInWords } from 'date-fns'

import { IMapPin, IMapPinDetail } from 'src/models/maps.models'

import './popup.css'
<<<<<<< HEAD

=======
>>>>>>> b8409c32
interface IProps {
  pinDetail?: IMapPin | IMapPinDetail
  map: any
}

const HeroImage = styled(Image)`
  width: 100%;
  height: 120x;
  object-fit: cover;
`

interface IPinTypeDotProps {
  type: string
}
const PinTypeDot = styled.div<IPinTypeDotProps>`
  background-color: ${p => (p.type === 'place' ? 'red' : 'blue')};
  display: inline-block;
  border-radius: ${p => (p.type === 'place' ? '0%' : '50%')};
  line-height: 25px;
  text-align: center;
  color: white;
  width: 25px;
  height: 25px;
`

const LastOnline = styled.div`
  margin: 7px 2px;
  color: grey;
  font-size: 0.6rem;
`

export class Popup extends React.Component<IProps> {
  private popup

  constructor(props) {
    super(props)
    this.popup = React.createRef()
  }

  public componentDidUpdate(prevProps) {
    if (this.props.pinDetail === undefined) {
      return
    }

    if (
      prevProps.pinDetail === undefined ||
      prevProps.pinDetail.id !== this.props.pinDetail!.id
    ) {
      this.setPinLocation(this.props.pinDetail)
    }
  }

  private setPinLocation(pin) {
    this.popup.current.leafletElement
      .setLatLng([pin.location.lat, pin.location.lng])
      .openOn(this.props.map.current.leafletElement)
  }

  private renderLoading() {
    return 'loading'
  }

  private renderContent({
    heroImageUrl,
    profilePicUrl,
    name,
    pinType,
    shortDescription,
    lastActive,
  }) {
    return (
      <>
        <HeroImage src={heroImageUrl} />
        <Flex flexDirection={'column'} px={2} py={2}>
          <Text tags mb={2}>
            {pinType.displayName}
          </Text>
          <Text medium mb={1}>
            {name}
          </Text>
          <Text auxiliary small mb={2}>
            {shortDescription}
          </Text>
          <LastOnline>
            last active {distanceInWords(lastActive, new Date())} ago
          </LastOnline>
        </Flex>
      </>
    )
  }

  public render() {
    const { pinDetail } = this.props

    const content =
      pinDetail !== undefined && (pinDetail as IMapPinDetail).name
        ? this.renderContent(pinDetail as IMapPinDetail)
        : this.renderLoading()

    return (
      <LeafletPopup
        ref={this.popup}
        position={[0, 0]}
        offset={new L.Point(2, -10)}
        closeButton={false}
        className={this.props.pinDetail !== undefined ? '' : 'closed'}
        minWidth={230}
        maxWidth={230}
      >
        {content}
      </LeafletPopup>
    )
  }
}<|MERGE_RESOLUTION|>--- conflicted
+++ resolved
@@ -11,10 +11,6 @@
 import { IMapPin, IMapPinDetail } from 'src/models/maps.models'
 
 import './popup.css'
-<<<<<<< HEAD
-
-=======
->>>>>>> b8409c32
 interface IProps {
   pinDetail?: IMapPin | IMapPinDetail
   map: any
