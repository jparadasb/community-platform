--- conflicted
+++ resolved
@@ -19,11 +19,8 @@
 import { zIndex } from 'src/themes/styled.theme'
 import { inject } from 'mobx-react'
 import { MapsStore } from 'src/stores/Maps/maps.store'
-<<<<<<< HEAD
 import { Text } from 'src/components/Text'
-=======
 import { RouteComponentProps } from 'react-router'
->>>>>>> 69d4c31a
 
 interface IProps extends RouteComponentProps<any> {
   mapRef: React.RefObject<Map>
