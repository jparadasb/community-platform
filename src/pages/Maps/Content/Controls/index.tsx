--- conflicted
+++ resolved
@@ -35,11 +35,7 @@
   position: absolute;
   top: 25px;
   width: 100%;
-<<<<<<< HEAD
-  z-index: 1000;
-=======
   z-index: 3;
->>>>>>> cb7228c8
   left: 50%;
   transform: translateX(-50%);
 `
