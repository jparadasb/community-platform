import * as React from 'react'
import { Button } from 'src/components/Button'
import Typography from '@material-ui/core/Typography'
import FormControl from '@material-ui/core/FormControl'
import InputLabel from '@material-ui/core/InputLabel'
import Input from '@material-ui/core/Input'
import { Link } from 'src/components/Links'
import theme from 'src/themes/styled.theme'
import { Flex } from 'rebass'
import { UserStore } from 'src/stores/User/user.store'
import { Form } from 'react-final-form'
import Heading from 'src/components/Heading'
import Text from 'src/components/Text'

interface IAuthProvider {
  provider: string
  buttonLabel: string
  inputLabel: string
}
const AUTH_PROVIDERS: IAuthProvider[] = [
  {
    provider: 'DH',
    buttonLabel: 'Dave Hakkens',
    inputLabel: 'DaveHakkens.nl User',
  },
  {
    provider: 'Firebase',
    buttonLabel: 'Email / Password',
    inputLabel: 'Email Address',
  },
]

interface IFormValues {
  email: string
  password: string
}
interface IState {
  formValues: IFormValues
  errorMsg?: string
  disabled?: boolean
  authProvider?: IAuthProvider
}
interface IProps {
  onChange: (e: React.FormEvent<any>) => void
  onForgotPWClick: () => void
  onSignUpLinkClick: () => void
  userStore: UserStore
  preloadValues?: any
}

export class LoginForm extends React.Component<IProps, IState> {
  constructor(props: IProps) {
    super(props)
    this.state = {
      // if passed form values from props initially populate
      formValues: {
        email: props.preloadValues ? props.preloadValues.email : '',
        password: props.preloadValues ? props.preloadValues.password : '',
      },
    }
  }

  // on login submit try call firebase auth sign in method
  public async processLogin(e) {
    e.preventDefault()
    console.log('processing login')
    this.setState({ disabled: true })
    const { email, password } = this.state.formValues
    const provider = (this.state.authProvider as IAuthProvider).provider
    try {
      await this.props.userStore.login(provider, email, password)
    } catch (error) {
      this.setState({ errorMsg: error.message, disabled: false })
    }
  }

  // track change internally for validation and emit to parent for processing
  handleChange(e: React.FormEvent<any>) {
    const nextValues = { ...this.state.formValues }
    ;(nextValues[e.currentTarget.id] = e.currentTarget.value),
      this.setState({ formValues: nextValues })
    this.props.onChange(e)
  }

  public render = () => {
    const disabled =
      this.state.disabled ||
      this.state.formValues.email === '' ||
      this.state.formValues.password === ''
    const auth = this.state.authProvider
    return (
      <Form
        onSubmit={e => this.processLogin(e)}
        initialValues={this.state.formValues}
        render={() => (
          <form>
            <Heading medium mb={1} large textAlign="center">
              Welcome Back
            </Heading>
<<<<<<< HEAD
            <FormControl margin="normal" required fullWidth>
              <InputLabel htmlFor="email">Email Address</InputLabel>
              <Input
                id="email"
                name="email"
                autoComplete="email"
                autoFocus
                onChange={e => this.handleChange(e)}
              />
            </FormControl>
            <FormControl margin="normal" required fullWidth>
              <InputLabel htmlFor="password">Password</InputLabel>
              <Input
                name="password"
                type="password"
                id="password"
                autoComplete="current-password"
                onChange={e => this.handleChange(e)}
              />
            </FormControl>
            <Flex justifyContent="flex-end" p={0} alignItems="center" my={3}>
              <Link
                color={theme.colors.black}
                to="#"
                onClick={this.props.onForgotPWClick}
                variant="caption"
              >
                Forgot password?
              </Link>
            </Flex>
            <Button
              width={1}
              variant={disabled ? 'disabled' : 'dark'}
              disabled={disabled}
              mb={3}
              type="submit"
              onClick={e => this.processLogin(e)}
            >
              Log in
            </Button>
            <Flex justifyContent="flex-end" p={0} alignItems="baseline">
              <Typography variant="caption">Don't have an account?</Typography>
              <Link
                color={theme.colors.black}
                ml={1}
                to="#"
                onClick={this.props.onSignUpLinkClick}
              >
                Sign Up!
              </Link>
            </Flex>
            <Typography color="error" variant="caption">
              {this.state.errorMsg}
            </Typography>
=======
            {/* Auth Provider Select */}
            {!this.state.authProvider && (
              <>
                <Text mb={3} mt={3}>
                  Login with
                </Text>
                {AUTH_PROVIDERS.map(p => (
                  <Button
                    width={1}
                    key={p.provider}
                    mb={2}
                    variant="outline"
                    onClick={() => this.setState({ authProvider: p })}
                  >
                    {p.buttonLabel}
                  </Button>
                ))}
              </>
            )}
            {/* Login Form */}
            {this.state.authProvider && (
              <>
                <FormControl margin="normal" required fullWidth>
                  <InputLabel htmlFor="email">{auth!.inputLabel}</InputLabel>
                  <Input
                    id="email"
                    name="email"
                    autoComplete="email"
                    autoFocus
                    onChange={e => this.handleChange(e)}
                  />
                </FormControl>
                <FormControl margin="normal" required fullWidth>
                  <InputLabel htmlFor="password">Password</InputLabel>
                  <Input
                    name="password"
                    type="password"
                    id="password"
                    autoComplete="current-password"
                    onChange={e => this.handleChange(e)}
                  />
                </FormControl>
                <FlexContainer
                  justifyContent="flex-end"
                  p={0}
                  alignItems="center"
                  my={3}
                >
                  <Link
                    color={colors.black}
                    to="#"
                    onClick={this.props.onForgotPWClick}
                    variant="caption"
                  >
                    Forgot password?
                  </Link>
                </FlexContainer>
                <Button
                  width={1}
                  variant={disabled ? 'disabled' : 'dark'}
                  disabled={disabled}
                  mb={3}
                  type="submit"
                  onClick={e => this.processLogin(e)}
                >
                  Log in
                </Button>
                <FlexContainer
                  justifyContent="flex-end"
                  p={0}
                  alignItems="baseline"
                >
                  <Typography variant="caption">
                    Don't have an account?
                  </Typography>
                  <Link
                    color={colors.black}
                    ml={1}
                    to="#"
                    onClick={this.props.onSignUpLinkClick}
                  >
                    Sign Up!
                  </Link>
                </FlexContainer>
                <Typography color="error" variant="caption">
                  {this.state.errorMsg}
                </Typography>
              </>
            )}
>>>>>>> 6cdc9cb0
          </form>
        )}
      />
    )
  }
}<|MERGE_RESOLUTION|>--- conflicted
+++ resolved
@@ -5,8 +5,8 @@
 import InputLabel from '@material-ui/core/InputLabel'
 import Input from '@material-ui/core/Input'
 import { Link } from 'src/components/Links'
-import theme from 'src/themes/styled.theme'
-import { Flex } from 'rebass'
+import { colors } from 'src/themes/styled.theme'
+import { Flex } from 'src/components/Flex'
 import { UserStore } from 'src/stores/User/user.store'
 import { Form } from 'react-final-form'
 import Heading from 'src/components/Heading'
@@ -97,62 +97,6 @@
             <Heading medium mb={1} large textAlign="center">
               Welcome Back
             </Heading>
-<<<<<<< HEAD
-            <FormControl margin="normal" required fullWidth>
-              <InputLabel htmlFor="email">Email Address</InputLabel>
-              <Input
-                id="email"
-                name="email"
-                autoComplete="email"
-                autoFocus
-                onChange={e => this.handleChange(e)}
-              />
-            </FormControl>
-            <FormControl margin="normal" required fullWidth>
-              <InputLabel htmlFor="password">Password</InputLabel>
-              <Input
-                name="password"
-                type="password"
-                id="password"
-                autoComplete="current-password"
-                onChange={e => this.handleChange(e)}
-              />
-            </FormControl>
-            <Flex justifyContent="flex-end" p={0} alignItems="center" my={3}>
-              <Link
-                color={theme.colors.black}
-                to="#"
-                onClick={this.props.onForgotPWClick}
-                variant="caption"
-              >
-                Forgot password?
-              </Link>
-            </Flex>
-            <Button
-              width={1}
-              variant={disabled ? 'disabled' : 'dark'}
-              disabled={disabled}
-              mb={3}
-              type="submit"
-              onClick={e => this.processLogin(e)}
-            >
-              Log in
-            </Button>
-            <Flex justifyContent="flex-end" p={0} alignItems="baseline">
-              <Typography variant="caption">Don't have an account?</Typography>
-              <Link
-                color={theme.colors.black}
-                ml={1}
-                to="#"
-                onClick={this.props.onSignUpLinkClick}
-              >
-                Sign Up!
-              </Link>
-            </Flex>
-            <Typography color="error" variant="caption">
-              {this.state.errorMsg}
-            </Typography>
-=======
             {/* Auth Provider Select */}
             {!this.state.authProvider && (
               <>
@@ -195,7 +139,7 @@
                     onChange={e => this.handleChange(e)}
                   />
                 </FormControl>
-                <FlexContainer
+                <Flex
                   justifyContent="flex-end"
                   p={0}
                   alignItems="center"
@@ -209,7 +153,7 @@
                   >
                     Forgot password?
                   </Link>
-                </FlexContainer>
+                </Flex>
                 <Button
                   width={1}
                   variant={disabled ? 'disabled' : 'dark'}
@@ -220,11 +164,7 @@
                 >
                   Log in
                 </Button>
-                <FlexContainer
-                  justifyContent="flex-end"
-                  p={0}
-                  alignItems="baseline"
-                >
+                <Flex justifyContent="flex-end" p={0} alignItems="baseline">
                   <Typography variant="caption">
                     Don't have an account?
                   </Typography>
@@ -236,13 +176,12 @@
                   >
                     Sign Up!
                   </Link>
-                </FlexContainer>
+                </Flex>
                 <Typography color="error" variant="caption">
                   {this.state.errorMsg}
                 </Typography>
               </>
             )}
->>>>>>> 6cdc9cb0
           </form>
         )}
       />
