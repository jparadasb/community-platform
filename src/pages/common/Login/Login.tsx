--- conflicted
+++ resolved
@@ -97,12 +97,8 @@
             display={['none', 'none', 'flex']}
             small
             mr={2}
-<<<<<<< HEAD
             data-cy="login"
-=======
-            data-cy="sign-in-button"
             style={{ fontWeight: 'bold' }}
->>>>>>> 9613a748
           >
             Login
           </ButtonSign>
