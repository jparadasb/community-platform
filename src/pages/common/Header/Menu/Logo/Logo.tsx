import React from 'react'
import theme from 'src/themes/styled.theme'
import { Link, Flex, Image } from 'rebass/styled-components'
import styled from 'styled-components'
import LogoImage from 'src/assets/images/logo.svg'
import MobileLogoImage from 'src/assets/images/logo-mobile.svg'
import LogoBackground from 'src/assets/images/logo-background.svg'
import Text from 'src/components/Text'
import { zIndex } from 'src/themes/styled.theme'

interface IProps {
  isMobile?: boolean
}

const LogoContainer = styled(Flex)`
  height: 60px;
  width: 200px;
  align-items: center;
  position: relative;
<<<<<<< HEAD
  &:before {
    content: '';
    position: absolute;
    background-image: url(${LogoBackground});
    width: 250px;
    height: 70px;
    z-index: ${zIndex.logoContainer};
    background-size: contain;
    background-repeat: no-repeat;
    top: 0;
    left: 0px;
  }
=======

>>>>>>> b7a87694
  @media only screen and (max-width: ${theme.breakpoints[1]}) {
    &:before {
      left: -50px;
    }
  }
  @media only screen and (min-width: ${theme.breakpoints[1]}) {
    &:before {
      content: '';
      position: absolute;
      background-image: url(${LogoBackground});
      width: 250px;
      height: 70px;
      z-index: 999;
      background-size: contain;
      background-repeat: no-repeat;
      top: 0;
      left: 0px;
    }
  }
`

export class Logo extends React.Component<IProps> {
  constructor(props: any) {
    super(props)
  }
  render() {
    return (
      <>
        <LogoContainer>
          <Link
            sx={{ zIndex: 1000, display: 'flex', alignItems: 'center' }}
            color="black"
            ml={[2, 3, 4]}
            href="/"
          >
            <Flex
              sx={{
                width: ['50px', '50px', '45px'],
                height: ['50px', '50px', '45px'],
              }}
            >
              <Image
                src={this.props.isMobile ? MobileLogoImage : LogoImage}
                width={50}
                height={50}
              />
            </Flex>
            <Text ml={2} display={['none', 'none', 'block']}>
              Precious Plastic
            </Text>
          </Link>
        </LogoContainer>
      </>
    )
  }
}

export default Logo<|MERGE_RESOLUTION|>--- conflicted
+++ resolved
@@ -17,7 +17,6 @@
   width: 200px;
   align-items: center;
   position: relative;
-<<<<<<< HEAD
   &:before {
     content: '';
     position: absolute;
@@ -30,9 +29,6 @@
     top: 0;
     left: 0px;
   }
-=======
-
->>>>>>> b7a87694
   @media only screen and (max-width: ${theme.breakpoints[1]}) {
     &:before {
       left: -50px;
