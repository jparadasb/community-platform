--- conflicted
+++ resolved
@@ -1,6 +1,6 @@
-<<<<<<< HEAD
-import React, { Suspense, lazy } from 'react'
-import { Route, Switch, withRouter } from 'react-router-dom'
+import { Suspense, lazy } from 'react'
+import { AuthRoute } from '../common/AuthRoute'
+import { Switch, withRouter } from 'react-router-dom'
 const CreateResearch = lazy(() => import('./Content/CreateResearch'))
 const CreateUpdate = lazy(() => import('./Content/CreateUpdate'))
 const ResearchItemEditor = lazy(() => import('./Content/EditResearch'))
@@ -11,60 +11,40 @@
 const routes = () => (
   <Suspense fallback={<div></div>}>
     <Switch>
-      <Route exact path="/research" component={ResearchList} />
-      <Route
+      <AuthRoute exact path="/research" component={ResearchList} />
+      <AuthRoute
         path="/research/create"
         component={CreateResearch}
         redirectPath="/research"
+        roleRequired="beta-tester"
       />
-      <Route exact path="/research/:slug/new-update" component={CreateUpdate} />
-      <Route exact path="/research/:slug/edit" component={ResearchItemEditor} />
-      <Route
+      <AuthRoute
+        exact
+        path="/research/:slug/new-update"
+        component={CreateUpdate}
+        roleRequired="beta-tester"
+      />
+      <AuthRoute
+        exact
+        path="/research/:slug/edit"
+        component={ResearchItemEditor}
+        roleRequired="beta-tester"
+      />
+      <AuthRoute
         exact
         path="/research/:slug/edit-update/:update"
         component={UpdateItemEditor}
+        roleRequired="beta-tester"
       />
-      <Route
+      <AuthRoute
         path="/research/:slug"
         render={routeProps => (
-          <ResearchItemDetail slug={routeProps.match.params.slug} />
+          <ResearchItemDetail slug={routeProps.match.params.slug as string} />
         )}
+        roleRequired="beta-tester"
       />
     </Switch>
   </Suspense>
-=======
-import { Route, Switch, withRouter } from 'react-router-dom'
-import { AuthRoute } from '../common/AuthRoute'
-import CreateResearch from './Content/CreateResearch'
-import CreateUpdate from './Content/CreateUpdate'
-import ResearchItemEditor from './Content/EditResearch'
-import UpdateItemEditor from './Content/EditUpdate'
-import { ResearchItemDetail } from './Content/ResearchItemDetail'
-import { ResearchList } from './Content/ResearchList'
-
-const routes = () => (
-  <Switch>
-    <Route exact path="/research" component={ResearchList} />
-    <AuthRoute
-      path="/research/create"
-      component={CreateResearch}
-      redirectPath="/research"
-    />
-    <Route exact path="/research/:slug/new-update" component={CreateUpdate} />
-    <Route exact path="/research/:slug/edit" component={ResearchItemEditor} />
-    <Route
-      exact
-      path="/research/:slug/edit-update/:update"
-      component={UpdateItemEditor}
-    />
-    <Route
-      path="/research/:slug"
-      render={routeProps => (
-        <ResearchItemDetail slug={routeProps.match.params.slug} />
-      )}
-    />
-  </Switch>
->>>>>>> 59ca0984
 )
 
 export default withRouter(routes)