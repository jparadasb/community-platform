--- conflicted
+++ resolved
@@ -9,14 +9,17 @@
 const ResearchList = lazy(() => import('./Content/ResearchList'))
 
 const routes = () => (
-<<<<<<< HEAD
   <Suspense fallback={<div></div>}>
     <Switch>
-      <AuthRoute exact path="/research" component={ResearchList} />
+      <AuthRoute
+        exact
+        path="/research"
+        component={ResearchList}
+        roleRequired="beta-tester"
+      />
       <AuthRoute
         path="/research/create"
         component={CreateResearch}
-        redirectPath="/research"
         roleRequired="beta-tester"
       />
       <AuthRoute
@@ -39,53 +42,13 @@
       />
       <AuthRoute
         path="/research/:slug"
+        roleRequired="beta-tester"
         render={routeProps => (
           <ResearchItemDetail slug={routeProps.match.params.slug as string} />
         )}
-        roleRequired="beta-tester"
       />
     </Switch>
   </Suspense>
-=======
-  <Switch>
-    <AuthRoute
-      exact
-      path="/research"
-      component={ResearchList}
-      roleRequired="beta-tester"
-    />
-    <AuthRoute
-      path="/research/create"
-      component={CreateResearch}
-      roleRequired="beta-tester"
-    />
-    <AuthRoute
-      exact
-      path="/research/:slug/new-update"
-      component={CreateUpdate}
-      roleRequired="beta-tester"
-    />
-    <AuthRoute
-      exact
-      path="/research/:slug/edit"
-      component={ResearchItemEditor}
-      roleRequired="beta-tester"
-    />
-    <AuthRoute
-      exact
-      path="/research/:slug/edit-update/:update"
-      component={UpdateItemEditor}
-      roleRequired="beta-tester"
-    />
-    <AuthRoute
-      path="/research/:slug"
-      roleRequired="beta-tester"
-      render={routeProps => (
-        <ResearchItemDetail slug={routeProps.match.params.slug as string} />
-      )}
-    />
-  </Switch>
->>>>>>> e1dff617
 )
 
 export default withRouter(routes)