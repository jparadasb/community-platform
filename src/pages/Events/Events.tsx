--- conflicted
+++ resolved
@@ -20,16 +20,13 @@
   }
 
   public render() {
-    const pastEvents = this.props.eventStore!.pastEvents
+    // const pastEvents = this.props.eventStore!.pastEvents
     return (
-<<<<<<< HEAD
       <Switch>
         <Route
           exact
           path="/events"
-          render={props => (
-            <EventsList {...props} upcomingEvents={upcomingEvents} />
-          )}
+          render={props => <EventsList {...props} />}
         />
         <AuthRoute
           path="/events/create"
@@ -37,22 +34,6 @@
           redirectPath="/events"
         />
       </Switch>
-=======
-      <div id="EventsPage">
-        <Switch>
-          <Route
-            exact
-            path="/events"
-            render={props => <EventsList {...props} />}
-          />
-          <AuthRoute
-            path="/events/create"
-            component={EventsCreate}
-            redirectPath="/events"
-          />
-        </Switch>
-      </div>
->>>>>>> 4d50ad13
     )
   }
 }
