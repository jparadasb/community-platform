--- conflicted
+++ resolved
@@ -1,37 +1,23 @@
 import * as React from 'react'
 import { IEvent } from 'src/models/events.models'
 import { Link } from 'src/components/Links'
-<<<<<<< HEAD
-import { Flex, Link as ExternalLink, Button } from 'rebass'
-=======
-import { Flex, Link as ExternalLink, Box } from 'rebass'
->>>>>>> 4d50ad13
+import { Flex, Link as ExternalLink, Box, Button } from 'rebass'
 import { AuthWrapper } from 'src/components/Auth/AuthWrapper'
 import MoreContainer from 'src/components/MoreContainer/MoreContainer'
 import Heading from 'src/components/Heading'
-<<<<<<< HEAD
 import EventCard from 'src/components/EventCard/EventCard'
-=======
 import TagsSelect from 'src/components/Tags/TagsSelect'
 import { inject, observer } from 'mobx-react'
 import { EventStore } from 'src/stores/Events/events.store'
 import { LocationSearch } from 'src/components/LocationSearch/LocationSearch'
->>>>>>> 4d50ad13
 
 interface InjectedProps {
   eventStore?: EventStore
 }
 
-<<<<<<< HEAD
-export class EventsList extends React.Component<IProps> {
-=======
-const RowContainer = styled(Flex)`
-  border-bottom: 1px solid ${colors.grey4};
-`
 @inject('eventStore')
 @observer
 export class EventsList extends React.Component<any> {
->>>>>>> 4d50ad13
   constructor(props: any) {
     super(props)
   }
@@ -49,147 +35,63 @@
   }
 
   public render() {
-<<<<<<< HEAD
-    const { upcomingEvents } = this.props
-    return (
-      <>
-        <Flex py={26}>
-          <Heading medium txtcenter bold width={1}>
-            Precious Plastic events from around the world
-          </Heading>
-        </Flex>
-        <Flex justifyContent={'flex-end'} mb={8}>
-          <AuthWrapper>
-            <Link to={'/events/create'}>
-              <Button variant={'primary'}>Create an Event</Button>
-            </Link>
-          </AuthWrapper>
-        </Flex>
-        <React.Fragment>
-          <>
-            {upcomingEvents.length === 0 ? null : ( // *** TODO - indicate whether no upcoming events or data still just loading
-              <Flex flexWrap={'wrap'} flexDirection="column">
-                {upcomingEvents.map((event: IEvent) => (
-                  <EventCard event={event} />
-                ))}
-              </Flex>
-            )}
-            <Flex justifyContent={'center'} mt={20}>
-              <Link to={'#'}>
-                <Button variant={'secondary'}>More Events</Button>
-              </Link>
-            </Flex>
-            <MoreContainer
-              text={
-                'Connect with a likeminded community. All around the planet.'
-              }
-              buttonVariant={'primary'}
-              buttonLabel={'Create an event'}
-            />
-          </>
-        </React.Fragment>
-      </>
-    )
-=======
     const { filteredEvents } = this.props.eventStore
     if (filteredEvents) {
       return (
         <>
-          <Flex flexWrap={'nowrap'} justifyContent={'space-between'}>
-            <Box width={[1, 1, 0.2]}>
-              <TagsSelect
-                onChange={tags =>
-                  this.props.eventStore.updateSelectedTags(tags)
-                }
-                category="event"
-              />
-              <LocationSearch
-                onChange={v => this.props.eventStore.updateSelectedLocation(v)}
-                onClear={() => this.props.eventStore.clearLocationSearch()}
-              />
-            </Box>
-            <AuthWrapper>
-              <Link to={'/events/create'}>
-                <Button variant="outline" icon={'add'}>
-                  create
-                </Button>
-              </Link>
-            </AuthWrapper>
+          <Flex py={26}>
+            <Heading medium txtcenter bold width={1}>
+              Precious Plastic events from around the world
+            </Heading>
+          </Flex>
+          <Flex justifyContent={'space-between'} mb={8}>
+            <Flex flexWrap={'nowrap'} width={[1, 1, 0.5]}>
+              <Box width={0.5}>
+                <TagsSelect
+                  onChange={tags =>
+                    this.props.eventStore.updateSelectedTags(tags)
+                  }
+                  category="event"
+                />
+              </Box>
+              <Box width={0.5} ml={2} className="location-search-list">
+                <LocationSearch
+                  onChange={v =>
+                    this.props.eventStore.updateSelectedLocation(v)
+                  }
+                  onClear={() => this.props.eventStore.clearLocationSearch()}
+                />
+              </Box>
+            </Flex>
+            <Flex>
+              <AuthWrapper>
+                <Link to={'/events/create'}>
+                  <Button variant="primary">create</Button>
+                </Link>
+              </AuthWrapper>
+            </Flex>
           </Flex>
           <React.Fragment>
             <>
               {filteredEvents.length === 0 ? null : ( // *** TODO - indicate whether no upcoming events or data still just loading
-                <Flex
-                  bg={'white'}
-                  className="list-container"
-                  flexWrap={'wrap'}
-                  mt={4}
-                  px={4}
-                >
+                <Flex flexWrap={'wrap'} flexDirection="column">
                   {filteredEvents.map((event: IEvent) => (
-                    <RowContainer width={1} py={4} key={event._id}>
-                      <Flex flexWrap={'wrap'} flex={'1'}>
-                        <Text large bold width={1}>
-                          {this.getMonth(new Date(event.date))}
-                        </Text>
-                        <Heading small bold width={1}>
-                          {this.getDay(new Date(event.date))}
-                        </Heading>
-                      </Flex>
-                      <Flex flexWrap={'wrap'} flex={'3'}>
-                        <Text large width={1}>
-                          {event.title}
-                        </Text>
-                        <Text py={2} small width={1}>
-                          by{' '}
-                          <Text inline bold>
-                            {' '}
-                            {event._createdBy}
-                          </Text>
-                        </Text>
-                      </Flex>
-                      <Flex
-                        flexWrap={'nowrap'}
-                        alignItems={'center'}
-                        flex={'2'}
-                      >
-                        <Icon glyph={'location-on'} />
-                        <Text large width={1} ml={2}>
-                          {event.location.name},{' '}
-                          <Text caps inline>
-                            {event.location.countryCode}
-                          </Text>
-                        </Text>
-                      </Flex>
-                      <Flex
-                        flexWrap={'nowrap'}
-                        alignItems={'center'}
-                        flex={'2'}
-                      >
-                        {event.tags &&
-                          Object.keys(event.tags).map(tag => {
-                            return <TagDisplay key={tag} tagKey={tag} />
-                          })}
-                      </Flex>
-                      <Flex
-                        flexWrap={'nowrap'}
-                        alignItems={'center'}
-                        flex={'1'}
-                      >
-                        <ExternalLink
-                          target="_blank"
-                          href={event.url}
-                          color={'black'}
-                          mr={1}
-                        >
-                          <Text small>Go to Event Page</Text>
-                        </ExternalLink>
-                        <Icon glyph={'external-link'} />
-                      </Flex>
-                    </RowContainer>
+                    <EventCard event={event} />
                   ))}
                 </Flex>
               )}
+              <Flex justifyContent={'center'} mt={20}>
+                <Link to={'#'}>
+                  <Button variant={'secondary'}>More Events</Button>
+                </Link>
+              </Flex>
+              <MoreContainer
+                text={
+                  'Connect with a likeminded community. All around the planet.'
+                }
+                buttonVariant={'primary'}
+                buttonLabel={'Create an event'}
+              />
             </>
           </React.Fragment>
         </>
@@ -197,6 +99,5 @@
     } else {
       return <div>Events not found</div>
     }
->>>>>>> 4d50ad13
   }
 }