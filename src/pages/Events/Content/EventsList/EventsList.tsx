import * as React from 'react'
<<<<<<< HEAD
import { IEvent } from 'src/models/events.models'
=======
import { IEvent, IEventDB } from 'src/models/events.models'
import { Button } from 'src/components/Button'
>>>>>>> 6cdc9cb0
import { Link } from 'src/components/Links'
import { Flex, Link as ExternalLink, Box, Button } from 'rebass'
import { AuthWrapper } from 'src/components/Auth/AuthWrapper'
import MoreContainer from 'src/components/MoreContainer/MoreContainer'
import Heading from 'src/components/Heading'
import EventCard from 'src/components/EventCard/EventCard'
import TagsSelect from 'src/components/Tags/TagsSelect'
import { inject, observer } from 'mobx-react'
import { EventStore } from 'src/stores/Events/events.store'
import { LocationSearch } from 'src/components/LocationSearch/LocationSearch'

interface InjectedProps {
  eventStore: EventStore
}

@inject('eventStore')
@observer
export class EventsList extends React.Component<any> {
  constructor(props: any) {
    super(props)
  }

  get injected() {
    return this.props as InjectedProps
  }

  public getMonth(d: Date) {
    // use ECMAScript Internationalization API to return month
    return `${d.toLocaleString('en-us', { month: 'long' })}`
  }
  public getDay(d: Date) {
    return `${d.getDate()}`
  }

  public render() {
    const { filteredEvents } = this.injected.eventStore
    if (filteredEvents) {
      return (
        <>
          <Flex py={26}>
            <Heading medium txtcenter bold width={1}>
              Precious Plastic events from around the world
            </Heading>
          </Flex>
          <Flex justifyContent={'space-between'} mb={8}>
            <Flex flexWrap={'nowrap'} width={[1, 1, 0.5]}>
              <Box width={0.5}>
                <TagsSelect
                  onChange={tags =>
                    this.props.eventStore.updateSelectedTags(tags)
                  }
                  category="event"
                />
              </Box>
              <Box width={0.5} ml={2} className="location-search-list">
                <LocationSearch
                  onChange={v =>
                    this.props.eventStore.updateSelectedLocation(v)
                  }
                  onClear={() => this.props.eventStore.clearLocationSearch()}
                />
              </Box>
            </Flex>
            <Flex>
              <AuthWrapper>
                <Link to={'/events/create'}>
                  <Button variant="primary">create</Button>
                </Link>
              </AuthWrapper>
            </Flex>
          </Flex>
          <React.Fragment>
            <>
              {filteredEvents.length === 0 ? null : ( // *** TODO - indicate whether no upcoming events or data still just loading
<<<<<<< HEAD
                <Flex flexWrap={'wrap'} flexDirection="column">
                  {filteredEvents.map((event: IEvent) => (
                    <EventCard event={event} />
=======
                <Flex
                  bg={'white'}
                  className="list-container"
                  flexWrap={'wrap'}
                  mt={4}
                  px={4}
                >
                  {filteredEvents.map(event => (
                    <RowContainer width={1} py={4} key={event._id}>
                      <Flex flexWrap={'wrap'} flex={'1'}>
                        <Text large bold width={1}>
                          {this.getMonth(new Date(event.date))}
                        </Text>
                        <Heading small bold width={1}>
                          {this.getDay(new Date(event.date))}
                        </Heading>
                      </Flex>
                      <Flex flexWrap={'wrap'} flex={'3'}>
                        <Text large width={1}>
                          {event.title}
                        </Text>
                        <Text py={2} small width={1}>
                          by{' '}
                          <Text inline bold>
                            {' '}
                            {event._createdBy}
                          </Text>
                        </Text>
                      </Flex>
                      <Flex
                        flexWrap={'nowrap'}
                        alignItems={'center'}
                        flex={'2'}
                      >
                        <Icon glyph={'location-on'} />
                        <Text large width={1} ml={2}>
                          {event.location.name},{' '}
                          <Text caps inline>
                            {event.location.countryCode}
                          </Text>
                        </Text>
                      </Flex>
                      <Flex
                        flexWrap={'nowrap'}
                        alignItems={'center'}
                        flex={'2'}
                      >
                        {event.tags &&
                          Object.keys(event.tags).map(tag => {
                            return <TagDisplay key={tag} tagKey={tag} />
                          })}
                      </Flex>
                      <Flex
                        flexWrap={'nowrap'}
                        alignItems={'center'}
                        flex={'1'}
                      >
                        <ExternalLink
                          target="_blank"
                          href={event.url}
                          color={'black'}
                          mr={1}
                        >
                          <Text small>Go to Event Page</Text>
                        </ExternalLink>
                        <Icon glyph={'external-link'} />
                      </Flex>
                    </RowContainer>
>>>>>>> 6cdc9cb0
                  ))}
                </Flex>
              )}
              <Flex justifyContent={'center'} mt={20}>
                <Link to={'#'}>
                  <Button variant={'secondary'}>More Events</Button>
                </Link>
              </Flex>
              <MoreContainer
                text={
                  'Connect with a likeminded community. All around the planet.'
                }
                buttonVariant={'primary'}
                buttonLabel={'Create an event'}
              />
            </>
          </React.Fragment>
        </>
      )
    } else {
      return <div>Events not found</div>
    }
  }
}<|MERGE_RESOLUTION|>--- conflicted
+++ resolved
@@ -1,12 +1,8 @@
 import * as React from 'react'
-<<<<<<< HEAD
-import { IEvent } from 'src/models/events.models'
-=======
 import { IEvent, IEventDB } from 'src/models/events.models'
 import { Button } from 'src/components/Button'
->>>>>>> 6cdc9cb0
 import { Link } from 'src/components/Links'
-import { Flex, Link as ExternalLink, Box, Button } from 'rebass'
+import { Flex, Link as ExternalLink, Box } from 'rebass'
 import { AuthWrapper } from 'src/components/Auth/AuthWrapper'
 import MoreContainer from 'src/components/MoreContainer/MoreContainer'
 import Heading from 'src/components/Heading'
@@ -29,14 +25,6 @@
 
   get injected() {
     return this.props as InjectedProps
-  }
-
-  public getMonth(d: Date) {
-    // use ECMAScript Internationalization API to return month
-    return `${d.toLocaleString('en-us', { month: 'long' })}`
-  }
-  public getDay(d: Date) {
-    return `${d.getDate()}`
   }
 
   public render() {
@@ -79,80 +67,9 @@
           <React.Fragment>
             <>
               {filteredEvents.length === 0 ? null : ( // *** TODO - indicate whether no upcoming events or data still just loading
-<<<<<<< HEAD
                 <Flex flexWrap={'wrap'} flexDirection="column">
                   {filteredEvents.map((event: IEvent) => (
-                    <EventCard event={event} />
-=======
-                <Flex
-                  bg={'white'}
-                  className="list-container"
-                  flexWrap={'wrap'}
-                  mt={4}
-                  px={4}
-                >
-                  {filteredEvents.map(event => (
-                    <RowContainer width={1} py={4} key={event._id}>
-                      <Flex flexWrap={'wrap'} flex={'1'}>
-                        <Text large bold width={1}>
-                          {this.getMonth(new Date(event.date))}
-                        </Text>
-                        <Heading small bold width={1}>
-                          {this.getDay(new Date(event.date))}
-                        </Heading>
-                      </Flex>
-                      <Flex flexWrap={'wrap'} flex={'3'}>
-                        <Text large width={1}>
-                          {event.title}
-                        </Text>
-                        <Text py={2} small width={1}>
-                          by{' '}
-                          <Text inline bold>
-                            {' '}
-                            {event._createdBy}
-                          </Text>
-                        </Text>
-                      </Flex>
-                      <Flex
-                        flexWrap={'nowrap'}
-                        alignItems={'center'}
-                        flex={'2'}
-                      >
-                        <Icon glyph={'location-on'} />
-                        <Text large width={1} ml={2}>
-                          {event.location.name},{' '}
-                          <Text caps inline>
-                            {event.location.countryCode}
-                          </Text>
-                        </Text>
-                      </Flex>
-                      <Flex
-                        flexWrap={'nowrap'}
-                        alignItems={'center'}
-                        flex={'2'}
-                      >
-                        {event.tags &&
-                          Object.keys(event.tags).map(tag => {
-                            return <TagDisplay key={tag} tagKey={tag} />
-                          })}
-                      </Flex>
-                      <Flex
-                        flexWrap={'nowrap'}
-                        alignItems={'center'}
-                        flex={'1'}
-                      >
-                        <ExternalLink
-                          target="_blank"
-                          href={event.url}
-                          color={'black'}
-                          mr={1}
-                        >
-                          <Text small>Go to Event Page</Text>
-                        </ExternalLink>
-                        <Icon glyph={'external-link'} />
-                      </Flex>
-                    </RowContainer>
->>>>>>> 6cdc9cb0
+                    <EventCard key={event.slug} event={event} />
                   ))}
                 </Flex>
               )}
