--- conflicted
+++ resolved
@@ -8,11 +8,7 @@
     "@material-ui/core": "3.7.1",
     "@material-ui/icons": "3.0.2",
     "@svgr/webpack": "4.1.0",
-<<<<<<< HEAD
     "@tinymce/tinymce-react": "^3.0.1",
-=======
-    "axios": "^0.18.0",
->>>>>>> 8623e945
     "babel-core": "7.0.0-bridge.0",
     "babel-eslint": "9.0.0",
     "babel-jest": "23.6.0",
