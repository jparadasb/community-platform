--- conflicted
+++ resolved
@@ -71,13 +71,9 @@
     "@types/node": "^10.11.0",
     "@types/react": "^16.4.14",
     "@types/react-dom": "^16.0.7",
-<<<<<<< HEAD
     "typescript": "^3.1.1",
-=======
     "@types/react-redux": "^6.0.9",
->>>>>>> 450de44e
-    "sass-loader": "^7.1.0",
-    "typescript": "^3.0.3"
+    "sass-loader": "^7.1.0"
   },
   "jest": {
     "collectCoverageFrom": [
